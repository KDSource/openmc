--- conflicted
+++ resolved
@@ -1437,26 +1437,21 @@
  ],
  "metadata": {
   "kernelspec": {
-   "display_name": "Python 2",
+   "display_name": "Python 3",
    "language": "python",
-   "name": "python2"
+   "name": "python3"
   },
   "language_info": {
    "codemirror_mode": {
     "name": "ipython",
-    "version": 2
+    "version": 3
    },
    "file_extension": ".py",
    "mimetype": "text/x-python",
    "name": "python",
    "nbconvert_exporter": "python",
-<<<<<<< HEAD
-   "pygments_lexer": "ipython2",
-   "version": "2.7.11"
-=======
    "pygments_lexer": "ipython3",
    "version": "3.5.2"
->>>>>>> fc56da57
   }
  },
  "nbformat": 4,
