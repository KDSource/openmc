--- conflicted
+++ resolved
@@ -57,15 +57,9 @@
     real(8) :: score                ! analog tally score
     real(8) :: macro_total          ! material macro total xs
     real(8) :: macro_scatt          ! material macro scatt xs
-<<<<<<< HEAD
-    logical :: found_bin            ! scoring bin found?
-    type(TallyObject), pointer :: t
-=======
     real(8) :: uvw(3)               ! particle direction
-    type(Material),    pointer, save :: mat => null()
-    type(Reaction),    pointer, save :: rxn => null()
-!$omp threadprivate(mat, rxn)
->>>>>>> 500fea92
+    type(Material),    pointer :: mat
+    type(Reaction),    pointer :: rxn
 
     i = 0
     SCORE_LOOP: do q = 1, t % n_user_score_bins
@@ -706,15 +700,8 @@
     real(8) :: flux                 ! tracklength estimate of flux
     real(8) :: atom_density         ! atom density of single nuclide in atom/b-cm
     logical :: found_bin            ! scoring bin found?
-<<<<<<< HEAD
     type(TallyObject), pointer :: t
     type(Material),    pointer :: mat
-    type(Reaction),    pointer :: rxn
-=======
-    type(TallyObject), pointer, save :: t => null()
-    type(Material),    pointer, save :: mat => null()
-!$omp threadprivate(t, mat)
->>>>>>> 500fea92
 
     ! Determine track-length estimate of flux
     flux = p % wgt * distance
@@ -821,15 +808,8 @@
     integer :: i             ! loop index for nuclides in material
     integer :: i_nuclide     ! index in nuclides array
     real(8) :: atom_density  ! atom density of single nuclide in atom/b-cm
-<<<<<<< HEAD
     type(TallyObject), pointer :: t
     type(Material),    pointer :: mat
-    type(Reaction),    pointer :: rxn
-=======
-    type(TallyObject), pointer, save :: t => null()
-    type(Material),    pointer, save :: mat => null()
-!$omp threadprivate(t, mat)
->>>>>>> 500fea92
 
     ! Get pointer to tally
     t => tallies(i_tally)
