module constants

  implicit none

  ! ============================================================================
  ! VERSIONING NUMBERS

  ! OpenMC major, minor, and release numbers
  integer, parameter :: VERSION_MAJOR   = 0
  integer, parameter :: VERSION_MINOR   = 9
  integer, parameter :: VERSION_RELEASE = 0
  integer, parameter :: &
       VERSION(3) = [VERSION_MAJOR, VERSION_MINOR, VERSION_RELEASE]

  ! HDF5 data format
  integer, parameter :: HDF5_VERSION(2) = [1, 0]

  ! Version numbers for binary files
  integer, parameter :: VERSION_STATEPOINT(2)       = [17, 0]
  integer, parameter :: VERSION_PARTICLE_RESTART(2) = [2, 0]
  integer, parameter :: VERSION_TRACK(2)            = [2, 0]
  integer, parameter :: VERSION_SUMMARY(2)          = [5, 0]
  integer, parameter :: VERSION_VOLUME(2)           = [1, 0]
  integer, parameter :: VERSION_VOXEL(2)            = [1, 0]
  integer, parameter :: VERSION_MGXS_LIBRARY(2)     = [1, 0]
  character(10), parameter :: VERSION_MULTIPOLE     = "v0.2"

  ! ============================================================================
  ! ADJUSTABLE PARAMETERS

  ! NOTE: This is the only section of the constants module that should ever be
  ! adjusted. Modifying constants in other sections may cause the code to fail.

  ! Monoatomic ideal-gas scattering treatment threshold
  real(8), parameter :: FREE_GAS_THRESHOLD = 400.0_8

  ! Significance level for confidence intervals
  real(8), parameter :: CONFIDENCE_LEVEL = 0.95_8

  ! Used for surface current tallies
  real(8), parameter :: TINY_BIT = 1e-8_8

  ! User for precision in geometry
  real(8), parameter :: FP_PRECISION = 1e-14_8
  real(8), parameter :: FP_REL_PRECISION = 1e-5_8
  real(8), parameter :: FP_COINCIDENT = 1e-12_8

  ! Maximum number of collisions/crossings
  integer, parameter :: MAX_EVENTS = 1000000
  integer, parameter :: MAX_SAMPLE = 100000

  ! Maximum number of secondary particles created
  integer, parameter :: MAX_SECONDARY = 1000

  ! Maximum number of words in a single line, length of line, and length of
  ! single word
  integer, parameter :: MAX_WORDS       = 500
  integer, parameter :: MAX_LINE_LEN    = 250
  integer, parameter :: MAX_WORD_LEN    = 150
  integer, parameter :: MAX_FILE_LEN    = 255

  ! Maximum number of external source spatial resamples to encounter before an
  ! error is thrown.
  integer, parameter :: EXTSRC_REJECT_THRESHOLD = 10000
  real(8), parameter :: EXTSRC_REJECT_FRACTION = 0.05

  ! ============================================================================
  ! PHYSICAL CONSTANTS

  ! Values here are from the Committee on Data for Science and Technology
  ! (CODATA) 2014 recommendation (doi:10.1103/RevModPhys.88.035009).

  real(8), parameter ::                      &
       PI               = 3.1415926535898_8, & ! pi
       SQRT_PI          = 1.7724538509055_8, & ! square root of pi
       MASS_NEUTRON     = 1.00866491588_8,   & ! mass of a neutron in amu
       MASS_NEUTRON_EV  = 939.5654133e6_8,   & ! mass of a neutron in eV/c^2
       MASS_PROTON      = 1.007276466879_8,  & ! mass of a proton in amu
       MASS_ELECTRON    = 0.5109989461e6_8,  & ! electron mass energy equivalent in eV
       FINE_STRUCTURE   = 137.035999139_8,   & ! inverse fine structure constant
       PLANCK_C         = 1.2398419739062977e4_8,& ! Planck's constant times c in eV-Angstroms
       AMU              = 1.660539040e-27_8, & ! 1 amu in kg
       C_LIGHT          = 2.99792458e8_8,    & ! speed of light in m/s
       N_AVOGADRO       = 0.6022140857_8,    & ! Avogadro's number in 10^24/mol
       K_BOLTZMANN      = 8.6173303e-5_8,    & ! Boltzmann constant in eV/K
       INFINITY         = huge(0.0_8),       & ! positive infinity
       ZERO             = 0.0_8,             &
       HALF             = 0.5_8,             &
       ONE              = 1.0_8,             &
       TWO              = 2.0_8,             &
       THREE            = 3.0_8,             &
       FOUR             = 4.0_8
  complex(8), parameter :: ONEI = (ZERO, ONE)

  ! Electron subshell labels
  character(3), parameter :: SUBSHELLS(39) = [ &
       'K  ', 'L1 ', 'L2 ', 'L3 ', 'M1 ', 'M2 ', 'M3 ', 'M4 ', 'M5 ', &
       'N1 ', 'N2 ', 'N3 ', 'N4 ', 'N5 ', 'N6 ', 'N7 ', 'O1 ', 'O2 ', &
       'O3 ', 'O4 ', 'O5 ', 'O6 ', 'O7 ', 'O8 ', 'O9 ', 'P1 ', 'P2 ', &
       'P3 ', 'P4 ', 'P5 ', 'P6 ', 'P7 ', 'P8 ', 'P9 ', 'P10', 'P11', &
       'Q1 ', 'Q2 ', 'Q3 ']

  ! ============================================================================
  ! GEOMETRY-RELATED CONSTANTS

  ! Boundary conditions
  integer, parameter ::  &
       BC_TRANSMIT = 0,  & ! Transmission boundary condition (default)
       BC_VACUUM   = 1,  & ! Vacuum boundary condition
       BC_REFLECT  = 2,  & ! Reflecting boundary condition
       BC_PERIODIC = 3     ! Periodic boundary condition

  ! Logical operators for cell definitions
  integer, parameter ::              &
       OP_LEFT_PAREN   = huge(0),     & ! Left parentheses
       OP_RIGHT_PAREN  = huge(0) - 1, & ! Right parentheses
       OP_COMPLEMENT   = huge(0) - 2, & ! Complement operator (~)
       OP_INTERSECTION = huge(0) - 3, & ! Intersection operator
       OP_UNION        = huge(0) - 4    ! Union operator (^)

  ! Cell fill types
  integer, parameter ::  &
       FILL_MATERIAL = 1, & ! Cell with a specified material
       FILL_UNIVERSE = 2, & ! Cell filled by a separate universe
       FILL_LATTICE  = 3    ! Cell filled with a lattice

  ! Void material
  integer, parameter :: MATERIAL_VOID = -1

  ! Lattice types
  integer, parameter ::  &
       LATTICE_RECT = 1, & ! Rectangular lattice
       LATTICE_HEX  = 2    ! Hexagonal lattice

  ! Lattice boundary crossings
  integer, parameter ::    &
       LATTICE_LEFT   = 1, & ! Flag for crossing left (x) lattice boundary
       LATTICE_RIGHT  = 2, & ! Flag for crossing right (x) lattice boundary
       LATTICE_BACK   = 3, & ! Flag for crossing back (y) lattice boundary
       LATTICE_FRONT  = 4, & ! Flag for crossing front (y) lattice boundary
       LATTICE_BOTTOM = 5, & ! Flag for crossing bottom (z) lattice boundary
       LATTICE_TOP    = 6    ! Flag for crossing top (z) lattice boundary

  ! Surface types
  integer, parameter ::  &
       SURF_PX     =  1, & ! Plane parallel to x-plane
       SURF_PY     =  2, & ! Plane parallel to y-plane
       SURF_PZ     =  3, & ! Plane parallel to z-plane
       SURF_PLANE  =  4, & ! Arbitrary plane
       SURF_CYL_X  =  5, & ! Cylinder along x-axis
       SURF_CYL_Y  =  6, & ! Cylinder along y-axis
       SURF_CYL_Z  =  7, & ! Cylinder along z-axis
       SURF_SPHERE =  8, & ! Sphere
       SURF_CONE_X =  9, & ! Cone parallel to x-axis
       SURF_CONE_Y = 10, & ! Cone parallel to y-axis
       SURF_CONE_Z = 11    ! Cone parallel to z-axis

  ! Flag to say that the outside of a lattice is not defined
  integer, parameter :: NO_OUTER_UNIVERSE = -1

  ! Maximum number of lost particles
  integer, parameter :: MAX_LOST_PARTICLES = 10

  ! Maximum number of lost particles, relative to the total number of particles
  real(8), parameter :: REL_MAX_LOST_PARTICLES = 1e-6_8

  ! ============================================================================
  ! CROSS SECTION RELATED CONSTANTS

  ! Interpolation flag
  integer, parameter ::   &
       HISTOGRAM     = 1, & ! y is constant in x
       LINEAR_LINEAR = 2, & ! y is linear in x
       LINEAR_LOG    = 3, & ! y is linear in ln(x)
       LOG_LINEAR    = 4, & ! ln(y) is linear in x
       LOG_LOG       = 5    ! ln(y) is linear in ln(x)

  ! Particle type
  integer, parameter :: &
       NEUTRON  = 1, &
       PHOTON   = 2, &
       ELECTRON = 3, &
       POSITRON = 4

  ! Angular distribution type
  integer, parameter :: &
       ANGLE_ISOTROPIC = 1, & ! Isotropic angular distribution (CE)
       ANGLE_32_EQUI   = 2, & ! 32 equiprobable bins (CE)
       ANGLE_TABULAR   = 3, & ! Tabular angular distribution (CE or MG)
       ANGLE_LEGENDRE  = 4, & ! Legendre angular distribution (MG)
       ANGLE_HISTOGRAM = 5    ! Histogram angular distribution (MG)

  ! Number of mu bins to use when converting Legendres to tabular type
  integer, parameter :: DEFAULT_NMU = 33

  ! Secondary energy mode for S(a,b) inelastic scattering
  integer, parameter :: &
       SAB_SECONDARY_EQUAL  = 0, & ! Equally-likely outgoing energy bins
       SAB_SECONDARY_SKEWED = 1, & ! Skewed outgoing energy bins
       SAB_SECONDARY_CONT   = 2    ! Continuous, linear-linear interpolation

  ! Elastic mode for S(a,b) elastic scattering
  integer, parameter :: &
       SAB_ELASTIC_DISCRETE = 3, & ! Sample from discrete cosines
       SAB_ELASTIC_EXACT    = 4    ! Exact treatment for coherent elastic

  ! Reaction types
  integer, parameter :: &
       TOTAL_XS = 1,  ELASTIC = 2,   N_NONELASTIC = 3, N_LEVEL = 4, MISC  = 5,   &
       N_2ND   = 11,  N_2N    = 16,  N_3N   = 17,  N_FISSION = 18, N_F    = 19,  &
       N_NF    = 20,  N_2NF   = 21,  N_NA   = 22,  N_N3A   = 23,  N_2NA   = 24,  &
       N_3NA   = 25,  N_NP    = 28,  N_N2A  = 29,  N_2N2A  = 30,  N_ND    = 32,  &
       N_NT    = 33,  N_N3HE  = 34,  N_ND2A = 35,  N_NT2A  = 36,  N_4N    = 37,  &
       N_3NF   = 38,  N_2NP   = 41,  N_3NP  = 42,  N_N2P   = 44,  N_NPA   = 45,  &
       N_N1    = 51,  N_N40   = 90,  N_NC   = 91,  N_DISAPPEAR = 101, N_GAMMA = 102, &
       N_P     = 103, N_D     = 104, N_T    = 105, N_3HE   = 106, N_A     = 107, &
       N_2A    = 108, N_3A    = 109, N_2P   = 111, N_PA    = 112, N_T2A   = 113, &
       N_D2A   = 114, N_PD    = 115, N_PT   = 116, N_DA    = 117, N_5N    = 152, &
       N_6N    = 153, N_2NT   = 154, N_TA   = 155, N_4NP   = 156, N_3ND   = 157, &
       N_NDA   = 158, N_2NPA  = 159, N_7N   = 160, N_8N    = 161, N_5NP   = 162, &
       N_6NP   = 163, N_7NP   = 164, N_4NA  = 165, N_5NA   = 166, N_6NA   = 167, &
       N_7NA   = 168, N_4ND   = 169, N_5ND  = 170, N_6ND   = 171, N_3NT   = 172, &
       N_4NT   = 173, N_5NT   = 174, N_6NT  = 175, N_2N3HE = 176, N_3N3HE = 177, &
       N_4N3HE = 178, N_3N2P  = 179, N_3N3A = 180, N_3NPA  = 181, N_DT    = 182, &
       N_NPD   = 183, N_NPT   = 184, N_NDT  = 185, N_NP3HE = 186, N_ND3HE = 187, &
       N_NT3HE = 188, N_NTA   = 189, N_2N2P = 190, N_P3HE  = 191, N_D3HE  = 192, &
       N_3HEA  = 193, N_4N2P  = 194, N_4N2A = 195, N_4NPA  = 196, N_3P    = 197, &
       N_N3P   = 198, N_3N2PA = 199, N_5N2P = 200, N_P0    = 600, N_PC    = 649, &
       N_D0    = 650, N_DC    = 699, N_T0   = 700, N_TC    = 749, N_3HE0  = 750, &
       N_3HEC  = 799, N_A0    = 800, N_AC   = 849, N_2N0   = 875, N_2NC   = 891, &
       COHERENT = 502, INCOHERENT = 504, PHOTOELECTRIC = 522, &
       PAIR_PROD_ELEC = 515, PAIR_PROD = 516, PAIR_PROD_NUC = 517

  ! ACE table types
  integer, parameter :: &
       ACE_NEUTRON   = 1, & ! continuous-energy neutron
       ACE_THERMAL   = 2, & ! thermal S(a,b) scattering data
       ACE_DOSIMETRY = 3    ! dosimetry cross sections

  ! MGXS Table Types
  integer, parameter :: &
       MGXS_ISOTROPIC   = 1, & ! Isotropically Weighted Data
       MGXS_ANGLE       = 2    ! Data by Angular Bins

  ! Fission neutron emission (nu) type
  integer, parameter ::   &
       NU_NONE       = 0, & ! No nu values (non-fissionable)
       NU_POLYNOMIAL = 1, & ! Nu values given by polynomial
       NU_TABULAR    = 2    ! Nu values given by tabular distribution

  ! Secondary particle emission type
  integer, parameter :: &
       EMISSION_PROMPT = 1,  & ! Prompt emission of secondary particle
       EMISSION_DELAYED = 2, & ! Delayed emission of secondary particle
       EMISSION_TOTAL = 3      ! Yield represents total emission (prompt + delayed)

  ! Cross section filetypes
  integer, parameter :: &
       ASCII  = 1, & ! ASCII cross section file
       BINARY = 2    ! Binary cross section file

  ! Library types
  integer, parameter :: &
       LIBRARY_NEUTRON = 1, &
       LIBRARY_THERMAL = 2, &
       LIBRARY_PHOTON = 3, &
       LIBRARY_MULTIGROUP = 4

  ! Probability table parameters
  integer, parameter :: &
       URR_CUM_PROB = 1, &
       URR_TOTAL    = 2, &
       URR_ELASTIC  = 3, &
       URR_FISSION  = 4, &
       URR_N_GAMMA  = 5, &
       URR_HEATING  = 6

  ! Maximum number of partial fission reactions
  integer, parameter :: PARTIAL_FISSION_MAX = 4

  ! Temperature treatment method
  integer, parameter :: &
       TEMPERATURE_NEAREST = 1, &
       TEMPERATURE_INTERPOLATION = 2

  ! Resonance elastic scattering methods
  integer, parameter :: &
       RES_SCAT_ARES = 1, &
       RES_SCAT_DBRC = 2, &
       RES_SCAT_WCM = 3, &
       RES_SCAT_CXS = 4

  ! ============================================================================
  ! TALLY-RELATED CONSTANTS

  ! Tally result entries
  integer, parameter :: &
       RESULT_VALUE  = 1, &
       RESULT_SUM    = 2, &
       RESULT_SUM_SQ = 3

  ! Tally type
  integer, parameter :: &
       TALLY_VOLUME          = 1, &
       TALLY_MESH_CURRENT    = 2, &
       TALLY_SURFACE         = 3

  ! Tally estimator types
  integer, parameter :: &
       ESTIMATOR_ANALOG      = 1, &
       ESTIMATOR_TRACKLENGTH = 2, &
       ESTIMATOR_COLLISION   = 3

  ! Event types for tallies
  integer, parameter :: &
       EVENT_SURFACE = -2, &
       EVENT_LATTICE = -1, &
       EVENT_SCATTER =  1, &
       EVENT_ABSORB  =  2

  ! Tally score type
  integer, parameter :: N_SCORE_TYPES = 24
  integer, parameter :: &
       SCORE_FLUX               = -1,  & ! flux
       SCORE_TOTAL              = -2,  & ! total reaction rate
       SCORE_SCATTER            = -3,  & ! scattering rate
       SCORE_NU_SCATTER         = -4,  & ! scattering production rate
       SCORE_SCATTER_N          = -5,  & ! arbitrary scattering moment
       SCORE_SCATTER_PN         = -6,  & ! system for scoring 0th through nth moment
       SCORE_NU_SCATTER_N       = -7,  & ! arbitrary nu-scattering moment
       SCORE_NU_SCATTER_PN      = -8,  & ! system for scoring 0th through nth nu-scatter moment
       SCORE_ABSORPTION         = -9,  & ! absorption rate
       SCORE_FISSION            = -10, & ! fission rate
       SCORE_NU_FISSION         = -11, & ! neutron production rate
       SCORE_KAPPA_FISSION      = -12, & ! fission energy production rate
       SCORE_CURRENT            = -13, & ! current
       SCORE_FLUX_YN            = -14, & ! angular moment of flux
       SCORE_TOTAL_YN           = -15, & ! angular moment of total reaction rate
       SCORE_SCATTER_YN         = -16, & ! angular flux-weighted scattering moment (0:N)
       SCORE_NU_SCATTER_YN      = -17, & ! angular flux-weighted nu-scattering moment (0:N)
       SCORE_EVENTS             = -18, & ! number of events
       SCORE_DELAYED_NU_FISSION = -19, & ! delayed neutron production rate
       SCORE_PROMPT_NU_FISSION  = -20, & ! prompt neutron production rate
       SCORE_INVERSE_VELOCITY   = -21, & ! flux-weighted inverse velocity
       SCORE_FISS_Q_PROMPT      = -22, & ! prompt fission Q-value
       SCORE_FISS_Q_RECOV       = -23, & ! recoverable fission Q-value
       SCORE_DECAY_RATE         = -24    ! delayed neutron precursor decay rate

  ! Maximum scattering order supported
  integer, parameter :: MAX_ANG_ORDER = 10

  ! Names of *-PN & *-YN scores (MOMENT_STRS) and *-N moment scores
  character(*), parameter :: &
       MOMENT_STRS(6)    = (/ "scatter-p   ",   &
                              "nu-scatter-p",   &
                              "flux-y      ",   &
                              "total-y     ",   &
                              "scatter-y   ",   &
                              "nu-scatter-y"/), &
       MOMENT_N_STRS(2)  = (/ "scatter-    ",   &
                              "nu-scatter- "/)

  ! Location in MOMENT_STRS where the YN data begins
  integer, parameter :: YN_LOC = 3

  ! Tally map bin finding
  integer, parameter :: NO_BIN_FOUND = -1

  ! Tally filter and map types
  integer, parameter :: N_FILTER_TYPES = 15
  integer, parameter :: &
       FILTER_UNIVERSE       = 1,  &
       FILTER_MATERIAL       = 2,  &
       FILTER_CELL           = 3,  &
       FILTER_CELLBORN       = 4,  &
       FILTER_SURFACE        = 5,  &
       FILTER_MESH           = 6,  &
       FILTER_ENERGYIN       = 7,  &
       FILTER_ENERGYOUT      = 8,  &
       FILTER_DISTRIBCELL    = 9,  &
       FILTER_MU             = 10, &
       FILTER_POLAR          = 11, &
       FILTER_AZIMUTHAL      = 12, &
       FILTER_DELAYEDGROUP   = 13, &
       FILTER_ENERGYFUNCTION = 14, &
<<<<<<< HEAD
       FILTER_PARTICLE       = 15
=======
       FILTER_CELLFROM       = 15
>>>>>>> 75c7d410

  ! Mesh types
  integer, parameter :: &
       MESH_REGULAR = 1

  ! Tally surface current directions
  integer, parameter :: &
       OUT_LEFT   = 1,   &   ! x min
       IN_LEFT    = 2,   &   ! x min
       OUT_RIGHT  = 3,   &   ! x max
       IN_RIGHT   = 4,   &   ! x max
       OUT_BACK   = 5,   &   ! y min
       IN_BACK    = 6,   &   ! y min
       OUT_FRONT  = 7,   &   ! y max
       IN_FRONT   = 8,   &   ! y max
       OUT_BOTTOM = 9,   &   ! z min
       IN_BOTTOM  = 10,  &   ! z min
       OUT_TOP    = 11,  &   ! z max
       IN_TOP     = 12       ! z max

  ! Tally trigger types and threshold
  integer, parameter :: &
       VARIANCE           = 1, &
       RELATIVE_ERROR     = 2, &
       STANDARD_DEVIATION = 3

  ! Global tally parameters
  integer, parameter :: N_GLOBAL_TALLIES = 4
  integer, parameter :: &
       K_COLLISION   = 1, &
       K_ABSORPTION  = 2, &
       K_TRACKLENGTH = 3, &
       LEAKAGE       = 4

  ! Differential tally independent variables
  integer, parameter :: &
       DIFF_DENSITY = 1, &
       DIFF_NUCLIDE_DENSITY = 2, &
       DIFF_TEMPERATURE = 3

  ! ============================================================================
  ! RANDOM NUMBER STREAM CONSTANTS

  integer, parameter :: N_STREAMS = 6
  integer, parameter :: STREAM_TRACKING   = 1
  integer, parameter :: STREAM_TALLIES    = 2
  integer, parameter :: STREAM_SOURCE     = 3
  integer, parameter :: STREAM_URR_PTABLE = 4
  integer, parameter :: STREAM_VOLUME     = 5
  integer, parameter :: STREAM_PHOTON     = 6

  ! ============================================================================
  ! MISCELLANEOUS CONSTANTS

  ! indicates that an array index hasn't been set
  integer, parameter :: NONE = 0

  ! Codes for read errors -- better hope these numbers are never used in an
  ! input file!
  integer, parameter :: ERROR_INT  = -huge(0)
  real(8), parameter :: ERROR_REAL = -huge(0.0_8) * 0.917826354_8

  ! Running modes
  integer, parameter ::        &
       MODE_FIXEDSOURCE = 1, & ! Fixed source mode
       MODE_EIGENVALUE  = 2, & ! K eigenvalue mode
       MODE_PLOTTING    = 3, & ! Plotting mode
       MODE_PARTICLE    = 4, & ! Particle restart mode
       MODE_VOLUME      = 5    ! Volume calculation mode

   ! Electron treatments
   integer, parameter :: &
       ELECTRON_LED     = 1, & ! Local Energy Deposition
       ELECTRON_TTB     = 2    ! Thick Target Bremsstrahlung

  !=============================================================================
  ! CMFD CONSTANTS

  ! for non-accelerated regions on coarse mesh overlay
  integer, parameter :: CMFD_NOACCEL = 99999

  ! constant to represent a zero flux "albedo"
  real(8), parameter :: ZERO_FLUX = 999.0_8

  ! constant for writing out no residual
  real(8), parameter :: CMFD_NORES = 99999.0_8

  !=============================================================================
  ! DELAYED NEUTRON PRECURSOR CONSTANTS

  ! Since cross section libraries come with different numbers of delayed groups
  ! (e.g. ENDF/B-VII.1 has 6 and JEFF 3.1.1 has 8 delayed groups) and we don't
  ! yet know what cross section library is being used when the tallies.xml file
  ! is read in, we want to have an upper bound on the size of the array we
  ! use to store the bins for delayed group tallies.
  integer, parameter :: MAX_DELAYED_GROUPS = 8

end module constants<|MERGE_RESOLUTION|>--- conflicted
+++ resolved
@@ -367,7 +367,7 @@
   integer, parameter :: NO_BIN_FOUND = -1
 
   ! Tally filter and map types
-  integer, parameter :: N_FILTER_TYPES = 15
+  integer, parameter :: N_FILTER_TYPES = 16
   integer, parameter :: &
        FILTER_UNIVERSE       = 1,  &
        FILTER_MATERIAL       = 2,  &
@@ -383,11 +383,8 @@
        FILTER_AZIMUTHAL      = 12, &
        FILTER_DELAYEDGROUP   = 13, &
        FILTER_ENERGYFUNCTION = 14, &
-<<<<<<< HEAD
-       FILTER_PARTICLE       = 15
-=======
-       FILTER_CELLFROM       = 15
->>>>>>> 75c7d410
+       FILTER_CELLFROM       = 15, &
+       FILTER_PARTICLE       = 16
 
   ! Mesh types
   integer, parameter :: &
