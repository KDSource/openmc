module intercycle

  use, intrinsic :: ISO_FORTRAN_ENV

  use error,           only: fatal_error, warning
  use global
  use mesh,            only: count_fission_sites
  use mesh_header,     only: StructuredMesh
  use output,          only: write_message
  use random_lcg,      only: prn, set_particle_seed, prn_skip
  use search,          only: binary_search
  use string,          only: to_str
  use tally,           only: accumulate_batch_estimate
  use tally_header,    only: TallyObject
  use timing,          only: timer_start, timer_stop

#ifdef MPI
  use mpi
#endif

contains

!===============================================================================
! SYNCHRONIZE_BANK samples source sites from the fission sites that were
! accumulated during the generation. This routine is what allows this Monte
! Carlo to scale to large numbers of processors where other codes cannot.
!===============================================================================

  subroutine synchronize_bank()

    integer    :: i            ! loop indices
    integer    :: j            ! loop indices
    integer(8) :: start        ! starting index in global bank
    integer(8) :: finish       ! ending index in global bank
    integer(8) :: total        ! total sites in global fission bank
    integer(8) :: index_temp   ! index in temporary source bank
    integer(8) :: sites_needed ! # of sites to be sampled
    real(8)    :: p_sample     ! probability of sampling a site
    type(Bank), save, allocatable :: &
         & temp_sites(:)       ! local array of extra sites on each node

#ifdef MPI
    integer    :: n            ! number of sites to send/recv
    integer    :: neighbor     ! processor to send/recv data from
    integer    :: request(20)  ! communication request for send/recving sites
    integer    :: n_request    ! number of communication requests
    integer(8) :: index_local  ! index in local source bank
    integer(8), save, allocatable :: &
         & bank_position(:)    ! starting positions in global source bank
#endif

    ! In order to properly understand the fission bank algorithm, you need to
    ! think of the fission and source bank as being one global array divided
    ! over multiple processors. At the start, each processor has a random amount
    ! of fission bank sites -- each processor needs to know the total number of
    ! sites in order to figure out the probability for selecting
    ! sites. Furthermore, each proc also needs to know where in the 'global'
    ! fission bank its own sites starts in order to ensure reproducibility by
    ! skipping ahead to the proper seed.

#ifdef MPI
    start = 0_8
    call MPI_EXSCAN(n_bank, start, 1, MPI_INTEGER8, MPI_SUM, & 
         MPI_COMM_WORLD, mpi_err)
    finish = start + n_bank
    total = finish
    call MPI_BCAST(total, 1, MPI_INTEGER8, n_procs - 1, & 
         MPI_COMM_WORLD, mpi_err)

#else
    start  = 0_8
    finish = n_bank
    total  = n_bank
#endif

    ! If there are not that many particles per generation, it's possible that no
    ! fission sites were created at all on a single processor. Rather than add
    ! extra logic to treat this circumstance, we really want to ensure the user
    ! runs enough particles to avoid this in the first place.

    if (n_bank == 0) then
       message = "No fission sites banked on processor " // to_str(rank)
       call fatal_error()
    end if

    ! Make sure all processors start at the same point for random sampling. Then
    ! skip ahead in the sequence using the starting index in the 'global'
    ! fission bank for each processor.

    call set_particle_seed(int((current_batch - 1)*gen_per_batch + &
         current_gen,8))
    call prn_skip(start)

    ! Determine how many fission sites we need to sample from the source bank
    ! and the probability for selecting a site.

    if (total < n_particles) then
       sites_needed = mod(n_particles,total)
    else
       sites_needed = n_particles
    end if
    p_sample = real(sites_needed,8)/real(total,8)

    call timer_start(time_ic_sample)

    ! ==========================================================================
    ! SAMPLE N_PARTICLES FROM FISSION BANK AND PLACE IN TEMP_SITES

    ! Allocate temporary source bank
    index_temp = 0_8
    if (.not. allocated(temp_sites)) allocate(temp_sites(3*work))

    do i = 1, int(n_bank,4)

       ! If there are less than n_particles particles banked, automatically add
       ! int(n_particles/total) sites to temp_sites. For example, if you need
       ! 1000 and 300 were banked, this would add 3 source sites per banked site
       ! and the remaining 100 would be randomly sampled.
       if (total < n_particles) then
          do j = 1, int(n_particles/total)
             index_temp = index_temp + 1
             temp_sites(index_temp) = fission_bank(i)
          end do
       end if

       ! Randomly sample sites needed
       if (prn() < p_sample) then
          index_temp = index_temp + 1
          temp_sites(index_temp) = fission_bank(i)
       end if
    end do

    ! At this point, the sampling of source sites is done and now we need to
    ! figure out where to send source sites. Since it is possible that one
    ! processor's share of the source bank spans more than just the immediate
    ! neighboring processors, we have to perform an ALLGATHER to determine the
    ! indices for all processors

#ifdef MPI
    ! First do an exclusive scan to get the starting indices for 
    start = 0_8
    call MPI_EXSCAN(index_temp, start, 1, MPI_INTEGER8, MPI_SUM, & 
         MPI_COMM_WORLD, mpi_err)
    finish = start + index_temp

    ! Allocate space for bank_position if this hasn't been done yet
    if (.not. allocated(bank_position)) allocate(bank_position(n_procs))
    call MPI_ALLGATHER(start, 1, MPI_INTEGER8, bank_position, 1, &
         MPI_INTEGER8, MPI_COMM_WORLD, mpi_err)
#else
    start  = 0_8
    finish = index_temp
#endif
    
    ! Now that the sampling is complete, we need to ensure that we have exactly
    ! n_particles source sites. The way this is done in a reproducible manner is
    ! to adjust only the source sites on the last processor.

    if (rank == n_procs - 1) then
       if (finish > n_particles) then
          ! If we have extra sites sampled, we will simply discard the extra
          ! ones on the last processor
          index_temp = n_particles - start

       elseif (finish < n_particles) then
          ! If we have too few sites, repeat sites from the very end of the
          ! fission bank
          sites_needed = n_particles - finish
          do i = 1, int(sites_needed,4)
             index_temp = index_temp + 1
             temp_sites(index_temp) = fission_bank(n_bank - sites_needed + i)
          end do
       end if

       ! the last processor should not be sending sites to right
       finish = bank_last
    end if

    call timer_stop(time_ic_sample)
    call timer_start(time_ic_sendrecv)
    
#ifdef MPI
    ! ==========================================================================
    ! SEND BANK SITES TO NEIGHBORS

    index_local = 1
    n_request = 0

    SEND_SITES: do while (start < finish)
       ! Determine the index of the processor which has the first part of the
       ! source_bank for the local processor
       neighbor = start / maxwork

       ! Determine the number of sites to send
       n = min((neighbor + 1)*maxwork, finish) - start

       ! Initiate an asynchronous send of source sites to the neighboring
       ! process
       if (neighbor /= rank) then
          n_request = n_request + 1
          call MPI_ISEND(temp_sites(index_local), n, MPI_BANK, neighbor, &
               rank, MPI_COMM_WORLD, request(n_request), mpi_err)
       end if

       ! Increment all indices
       start       = start       + n
       index_local = index_local + n
       neighbor    = neighbor    + 1
    end do SEND_SITES

    ! ==========================================================================
    ! RECEIVE BANK SITES FROM NEIGHBORS OR TEMPORARY BANK

    start = bank_first - 1
    index_local = 1

    ! Determine what process has the source sites that will need to be stored at
    ! the beginning of this processor's source bank.

    if (start >= bank_position(n_procs)) then
       neighbor = n_procs - 1
    else
       neighbor = binary_search(bank_position, n_procs, start) - 1
    end if

    RECV_SITES: do while (start < bank_last)
       ! Determine how many sites need to be received
       if (neighbor == n_procs - 1) then
          n = min(n_particles, (rank+1)*maxwork) - start
       else
          n = min(bank_position(neighbor+2), min(n_particles, &
               (rank+1)*maxwork)) - start
       end if

       if (neighbor /= rank) then
          ! If the source sites are not on this processor, initiate an
          ! asynchronous receive for the source sites

          n_request = n_request + 1
          call MPI_IRECV(source_bank(index_local), n, MPI_BANK, &
               neighbor, neighbor, MPI_COMM_WORLD, request(n_request), mpi_err)

       else
          ! If the source sites are on this procesor, we can simply copy them
          ! from the temp_sites bank

          index_temp = start - bank_position(rank+1) + 1
          source_bank(index_local:index_local+n-1) = &
               temp_sites(index_temp:index_temp+n-1)
       end if

       ! Increment all indices
       start       = start       + n
       index_local = index_local + n
       neighbor    = neighbor    + 1
    end do RECV_SITES

    ! Send we initiated a series of asynchronous ISENDs and IRECVs, now we have
    ! to ensure that the data has actually been communicated before moving on to
    ! the next generation

    call MPI_WAITALL(n_request, request, MPI_STATUSES_IGNORE, mpi_err)

    ! Deallocate space for bank_position on the very last generation
    if (current_batch == n_batches .and. current_gen == gen_per_batch) &
         deallocate(bank_position)
#else
    source_bank = temp_sites(1:n_particles)
#endif

    call timer_stop(time_ic_sendrecv)

    ! Deallocate space for the temporary source bank on the last generation
    if (current_batch == n_batches .and. current_gen == gen_per_batch) &
         deallocate(temp_sites)

  end subroutine synchronize_bank

!===============================================================================
! SHANNON_ENTROPY calculates the Shannon entropy of the fission source
! distribution to assess source convergence
!===============================================================================

  subroutine shannon_entropy()

    integer :: i, j, k        ! index for bank sites
    integer :: n              ! # of boxes in each dimension
    real(8) :: total          ! total weight of fission bank sites
    logical :: sites_outside    ! were there sites outside entropy box?
    type(StructuredMesh), pointer :: m => null()

    ! Get pointer to entropy mesh
    m => entropy_mesh

    ! On the first pass through this subroutine, we need to determine how big
    ! the entropy mesh should be in each direction and then allocate a
    ! three-dimensional array to store the fraction of source sites in each mesh
    ! box

    if (.not. allocated(entropy_p)) then
       if (.not. allocated(m % dimension)) then
          ! If the user did not specify how many mesh cells are to be used in
          ! each direction, we automatically determine an appropriate number of
          ! cells
          n = ceiling((n_particles/20)**(1.0/3.0))

          ! copy dimensions
          m % n_dimension = 3
          allocate(m % dimension(3))
          m % dimension = n
       end if

       ! allocate and determine width
       allocate(m % width(3))
       m % width = (m % upper_right - m % lower_left) / m % dimension

       ! allocate p
       allocate(entropy_p(m % dimension(1), m % dimension(2), &
            m % dimension(3)))
    end if

    ! count number of fission sites over mesh
    call count_fission_sites(m, entropy_p, total, sites_outside)

    ! display warning message if there were sites outside entropy box
    if (sites_outside) then
       message = "Fission source site(s) outside of entropy box."
       call warning()
    end if

    ! sum values to obtain shannon entropy
    if (master) then
       ! Normalize to total weight of bank sites
       entropy_p = entropy_p / total

       entropy = 0
       do i = 1, m % dimension(1)
          do j = 1, m % dimension(2)
             do k = 1, m % dimension(3)
                if (entropy_p(i,j,k) > ZERO) then
                   entropy = entropy - entropy_p(i,j,k) * &
                        log(entropy_p(i,j,k))/log(2.0)
                end if
             end do
          end do
       end do
    end if

  end subroutine shannon_entropy

!===============================================================================
! CALCULATE_KEFF calculates the single batch estimate of keff as well as the
! mean and standard deviation of the mean for active batches and displays them
!===============================================================================

  subroutine calculate_keff()

    integer :: n        ! active batch number
    real(8) :: k_batch  ! single batch estimate of keff
#ifdef MPI
    real(8) :: global_temp(N_GLOBAL_TALLIES)
#endif

    message = "Calculate batch keff..."
    call write_message(8)

#ifdef MPI
    ! Copy global tallies into array to be reduced
    global_temp = global_tallies(:) % value

    if (master) then
       call MPI_REDUCE(MPI_IN_PLACE, global_temp, N_GLOBAL_TALLIES, &
            MPI_REAL8, MPI_SUM, 0, MPI_COMM_WORLD, mpi_err)

       ! Transfer values back to global_tallies on master
       global_tallies(:) % value = global_temp
    else
       call MPI_REDUCE(global_temp, global_temp, N_GLOBAL_TALLIES, &
            MPI_REAL8, MPI_SUM, 0, MPI_COMM_WORLD, mpi_err)
       
       ! Reset value on other processors
       global_tallies(:) % value = ZERO
    end if
#endif

    ! Collect statistics and print output
    if (master) then
       k_batch = global_tallies(K_ANALOG) % value/(n_particles*gen_per_batch)

       if (tallies_on) then
          ! Active batch number
          n = current_batch - n_inactive

          ! Accumulate single batch realizations of k
          call accumulate_batch_estimate(global_tallies)

          ! Determine sample mean of keff
          keff = global_tallies(K_ANALOG) % sum/n

          ! Display output for this batch
          if (current_batch > n_inactive + 1) then
             ! Determine standard deviation of the sample mean of keff
             keff_std = sqrt((global_tallies(K_ANALOG) % sum_sq/n - &
                  keff*keff)/(n - 1))

             if (entropy_on) then
<<<<<<< HEAD
                if (cmfd_on) then
                  write(UNIT=OUTPUT_UNIT, FMT=104) current_cycle, k_cycle, &
                       entropy, keff, keff_std, cmfd%keff, cmfd%entropy
                else
                  write(UNIT=OUTPUT_UNIT, FMT=103) current_cycle, k_cycle, &
                       entropy, keff, keff_std
                end if
             else
                if (cmfd_on) then
                  write(UNIT=OUTPUT_UNIT, FMT=105) current_cycle, k_cycle, &
                       keff, keff_std, cmfd%keff
                else
                  write(UNIT=OUTPUT_UNIT, FMT=101) current_cycle, k_cycle, &
                       keff, keff_std
                end if
=======
                write(UNIT=OUTPUT_UNIT, FMT=103) current_batch, k_batch, &
                     entropy, keff, keff_std
             else
                write(UNIT=OUTPUT_UNIT, FMT=101) current_batch, k_batch, &
                     keff, keff_std
>>>>>>> 54feb3fe
             end if
          else
             if (entropy_on) then
                write(UNIT=OUTPUT_UNIT, FMT=102) current_batch, k_batch, entropy
             else
                write(UNIT=OUTPUT_UNIT, FMT=100) current_batch, k_batch
             end if
          end if
       else
          ! Display output for inactive batch
          if (entropy_on) then
             write(UNIT=OUTPUT_UNIT, FMT=102) current_batch, k_batch, entropy
          else
             write(UNIT=OUTPUT_UNIT, FMT=100) current_batch, k_batch
          end if

          ! Set keff
          keff = k_batch

          ! Reset tally values
          global_tallies(:) % value = ZERO
       end if
    end if

#ifdef MPI
    ! Broadcast new keff value to all processors
    call MPI_BCAST(keff, 1, MPI_REAL8, 0, MPI_COMM_WORLD, mpi_err)
#endif

100 format (2X,I5,2X,F8.5)
101 format (2X,I5,2X,F8.5,5X,F8.5," +/-",F8.5)
102 format (2X,I5,2X,F8.5,3X,F8.5)
103 format (2X,I5,2X,F8.5,3X,F8.5,3X,F8.5," +/-",F8.5)
104 format (2X,I5,2X,F8.5,3X,F8.5,3X,F8.5," +/-",F8.5,2X,F8.5,4X,F8.5)
105 format (2X,I5,2X,F8.5,5X,F8.5," +/-",F8.5,2X,F8.5)

  end subroutine calculate_keff

end module intercycle<|MERGE_RESOLUTION|>--- conflicted
+++ resolved
@@ -404,29 +404,21 @@
                   keff*keff)/(n - 1))
 
              if (entropy_on) then
-<<<<<<< HEAD
                 if (cmfd_on) then
-                  write(UNIT=OUTPUT_UNIT, FMT=104) current_cycle, k_cycle, &
+                  write(UNIT=OUTPUT_UNIT, FMT=104) current_batch, k_batch, &
                        entropy, keff, keff_std, cmfd%keff, cmfd%entropy
                 else
-                  write(UNIT=OUTPUT_UNIT, FMT=103) current_cycle, k_cycle, &
+                  write(UNIT=OUTPUT_UNIT, FMT=103) current_batch, k_batch, &
                        entropy, keff, keff_std
                 end if
              else
                 if (cmfd_on) then
-                  write(UNIT=OUTPUT_UNIT, FMT=105) current_cycle, k_cycle, &
+                  write(UNIT=OUTPUT_UNIT, FMT=105) current_batch, k_batch, &
                        keff, keff_std, cmfd%keff
                 else
-                  write(UNIT=OUTPUT_UNIT, FMT=101) current_cycle, k_cycle, &
+                  write(UNIT=OUTPUT_UNIT, FMT=101) current_batch, k_batch, &
                        keff, keff_std
                 end if
-=======
-                write(UNIT=OUTPUT_UNIT, FMT=103) current_batch, k_batch, &
-                     entropy, keff, keff_std
-             else
-                write(UNIT=OUTPUT_UNIT, FMT=101) current_batch, k_batch, &
-                     keff, keff_std
->>>>>>> 54feb3fe
              end if
           else
              if (entropy_on) then
