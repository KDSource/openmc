--- conflicted
+++ resolved
@@ -971,24 +971,14 @@
 
   subroutine read_geometry_xml()
 
-<<<<<<< HEAD
     integer :: i
     integer :: n, n_rlats, n_hlats
-=======
-    integer :: i, j, k
-    integer :: n, n_rlats, n_hlats
-    integer :: id
->>>>>>> 9096ae35
     integer :: univ_id
     integer :: n_cells_in_univ
     real(8) :: phi, theta, psi
     logical :: file_exists
     logical :: boundary_exists
     character(MAX_LINE_LEN) :: filename
-<<<<<<< HEAD
-=======
-    character(:), allocatable :: region_spec
->>>>>>> 9096ae35
     type(Cell),     pointer :: c
     class(Lattice), pointer :: lat
     type(XMLDocument) :: doc
