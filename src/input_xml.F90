module input_xml

  use cmfd_input,       only: configure_cmfd
  use constants
  use dict_header,      only: DictIntInt, ElemKeyValueCI
  use error,            only: fatal_error, warning
  use geometry_header,  only: Cell, Surface, Lattice
  use global
  use list_header,      only: ListChar, ListReal
  use mesh_header,      only: StructuredMesh
  use output,           only: write_message
  use plot_header
  use random_lcg,       only: prn
  use string,           only: lower_case, to_str, str_to_int, str_to_real, &
                              starts_with, ends_with
  use tally_header,     only: TallyObject, TallyFilter
  use tally_initialize, only: add_tallies
  use xml_interface

  implicit none
  save

  type(DictIntInt) :: cells_in_univ_dict ! used to count how many cells each
                                         ! universe contains

contains

!===============================================================================
! READ_INPUT_XML calls each of the separate subroutines for reading settings,
! geometry, materials, and tallies.
!===============================================================================

  subroutine read_input_xml()

    call read_settings_xml()
    if ((run_mode /= MODE_PLOTTING)) call read_cross_sections_xml()
    call read_geometry_xml()
    call read_materials_xml()
    call read_tallies_xml()
    if (cmfd_run) call configure_cmfd()

  end subroutine read_input_xml

!===============================================================================
! READ_SETTINGS_XML reads data from a settings.xml file and parses it, checking
! for errors and placing properly-formatted data in the right data structures
!===============================================================================

  subroutine read_settings_xml()

    character(MAX_LINE_LEN) :: temp_str
    integer :: i
    integer :: n
    integer :: coeffs_reqd
    integer :: temp_int
    integer :: temp_int_array3(3)
    integer, allocatable :: temp_int_array(:)
    integer(8) :: temp_long
    integer :: n_tracks
    logical :: file_exists
    character(MAX_FILE_LEN) :: env_variable
    character(MAX_WORD_LEN) :: type
    character(MAX_LINE_LEN) :: filename
    type(Node), pointer :: doc          => null()
    type(Node), pointer :: node_mode    => null()
    type(Node), pointer :: node_source  => null()
    type(Node), pointer :: node_dist    => null()
    type(Node), pointer :: node_cutoff  => null()
    type(Node), pointer :: node_entropy => null()
    type(Node), pointer :: node_ufs     => null()
    type(Node), pointer :: node_sp      => null()
    type(Node), pointer :: node_output  => null()
    type(Node), pointer :: node_verb    => null()

    ! Display output message
    message = "Reading settings XML file..."
    call write_message(5)

    ! Check if settings.xml exists
    filename = trim(path_input) // "settings.xml"
    inquire(FILE=filename, EXIST=file_exists)
    if (.not. file_exists) then
      message = "Settings XML file '" // trim(filename) // "' does not exist!"
      call fatal_error()
    end if

    ! Parse settings.xml file
    call open_xmldoc(doc, filename)

    ! Find cross_sections.xml file -- the first place to look is the
    ! settings.xml file. If no file is found there, then we check the
    ! CROSS_SECTIONS environment variable
    if (run_mode /= MODE_PLOTTING) then
      if (.not. check_for_node(doc, "cross_sections") .and. &
           run_mode /= MODE_PLOTTING) then
        ! No cross_sections.xml file specified in settings.xml, check
        ! environment variable
        call get_environment_variable("CROSS_SECTIONS", env_variable)
        if (len_trim(env_variable) == 0) then
          message = "No cross_sections.xml file was specified in settings.xml &
               &or in the CROSS_SECTIONS environment variable."
          call fatal_error()
        else
          path_cross_sections = trim(env_variable)
        end if
      else
        call get_node_value(doc, "cross_sections", path_cross_sections)
      end if
    end if

    ! Set output directory if a path has been specified on the <output_path>
    ! element
    if (check_for_node(doc, "output_path")) then
      call get_node_value(doc, "output_path", path_output)
      if (.not. ends_with(path_output, "/")) &
           path_output = trim(path_output) // "/"
    end if

    ! Make sure that either eigenvalue or fixed source was specified
    if (.not.check_for_node(doc, "eigenvalue") .and. &
         .not.check_for_node(doc, "fixed_source")) then
      message = "<eigenvalue> or <fixed_source> not specified."
      call fatal_error()
    end if

    ! Eigenvalue information
    if (check_for_node(doc, "eigenvalue")) then
      ! Set run mode
      if (run_mode == NONE) run_mode = MODE_EIGENVALUE

      ! Get pointer to eigenvalue XML block
      call get_node_ptr(doc, "eigenvalue", node_mode)

      ! Check number of particles
      if (.not.check_for_node(node_mode, "particles")) then
        message = "Need to specify number of particles per generation."
        call fatal_error()
      end if

      ! Get number of particles
      call get_node_value(node_mode, "particles", temp_long)

      ! If the number of particles was specified as a command-line argument, we
      ! don't set it here
      if (n_particles == 0) n_particles = temp_long

      ! Copy batch and generation information
      call get_node_value(node_mode, "batches", n_batches)
      call get_node_value(node_mode, "inactive", n_inactive)
      n_active = n_batches - n_inactive
      if (check_for_node(node_mode, "generations_per_batch")) then
        call get_node_value(node_mode, "generations_per_batch", gen_per_batch)
      end if

      ! Allocate array for batch keff and entropy
      allocate(k_generation(n_batches*gen_per_batch))
      allocate(entropy(n_batches*gen_per_batch))
      entropy = ZERO
    end if

    ! Fixed source calculation information
    if (check_for_node(doc, "fixed_source")) then
      ! Set run mode
      if (run_mode == NONE) run_mode = MODE_FIXEDSOURCE

      ! Get pointer to fixed_source XML block
      call get_node_ptr(doc, "fixed_source", node_mode)

      ! Check number of particles
      if (.not.check_for_node(node_mode, "particles")) then
        message = "Need to specify number of particles per batch."
        call fatal_error()
      end if

      ! Get number of particles
      call get_node_value(node_mode, "particles", temp_long)

      ! If the number of particles was specified as a command-line argument, we
      ! don't set it here
      if (n_particles == 0) n_particles = temp_long 

      ! Copy batch information
      call get_node_value(node_mode, "batches", n_batches)
      n_active = n_batches
      n_inactive    = 0
      gen_per_batch = 1
    end if

    ! Check number of active batches, inactive batches, and particles
    if (n_active <= 0) then
      message = "Number of active batches must be greater than zero."
      call fatal_error()
    elseif (n_inactive < 0) then
      message = "Number of inactive batches must be non-negative."
      call fatal_error()
    elseif (n_particles <= 0) then
      message = "Number of particles must be greater than zero."
      call fatal_error()
    end if

    ! Copy random number seed if specified
    if (check_for_node(doc, "seed")) call get_node_value(doc, "seed", seed)

    ! Energy grid methods
    if (check_for_node(doc, "energy_grid")) then
      call get_node_value(doc, "energy_grid", temp_str)
    else
      temp_str = 'union'
    end if
    select case (trim(temp_str))
    case ('nuclide')
      grid_method = GRID_NUCLIDE
    case ('union')
      grid_method = GRID_UNION
    case ('lethargy')
      message = "Lethargy mapped energy grid not yet supported."
      call fatal_error()
    case default
      message = "Unknown energy grid method: " // trim(temp_str)
      call fatal_error()
    end select

    ! Verbosity
    if (check_for_node(doc, "verbosity")) then
      call get_node_ptr(doc, "verbosity", node_verb)
      call get_node_value(node_verb, "value", verbosity)
    end if

    ! Number of OpenMP threads
    if (check_for_node(doc, "threads")) then
#ifdef _OPENMP
      if (n_threads == NONE) then
        call get_node_value(doc, "threads", n_threads)
        if (n_threads < 1) then
          message = "Invalid number of threads: " // to_str(n_threads)
          call fatal_error()
        end if
        call omp_set_num_threads(n_threads)
      end if
#else
      message = "Ignoring number of threads."
      call warning()
#endif
    end if

    ! ==========================================================================
    ! EXTERNAL SOURCE

    ! Get pointer to source
    if (check_for_node(doc, "source")) then
      call get_node_ptr(doc, "source", node_source)
    else
      message = "No source specified in settings XML file."
      call fatal_error()
    end if

    ! Check for external source file
    if (check_for_node(node_source, "file")) then
      ! Copy path of source file
      call get_node_value(node_source, "file", path_source)

      ! Check if source file exists
      inquire(FILE=path_source, EXIST=file_exists)
      if (.not. file_exists) then
        message = "Binary source file '" // trim(path_source) // &
             "' does not exist!"
        call fatal_error()
      end if

    else

      ! Spatial distribution for external source
      if (check_for_node(node_source, "space")) then 

        ! Get pointer to spatial distribution
        call get_node_ptr(node_source, "space", node_dist) 

        ! Check for type of spatial distribution
        type = ''
        if (check_for_node(node_dist, "type")) &
             call get_node_value(node_dist, "type", type)
        call lower_case(type)
        select case (trim(type))
        case ('box')
          external_source % type_space = SRC_SPACE_BOX
          coeffs_reqd = 6
        case ('point')
          external_source % type_space = SRC_SPACE_POINT
          coeffs_reqd = 3
        case default
          message = "Invalid spatial distribution for external source: " &
              // trim(type)
          call fatal_error()
        end select

        ! Determine number of parameters specified
        if (check_for_node(node_dist, "parameters")) then
          n = get_arraysize_double(node_dist, "parameters")
        else
          n = 0
        end if

        ! Read parameters for spatial distribution
        if (n < coeffs_reqd) then
          message = "Not enough parameters specified for spatial &
               &distribution of external source."
          call fatal_error()
        elseif (n > coeffs_reqd) then
          message = "Too many parameters specified for spatial &
               &distribution of external source."
          call fatal_error()
        elseif (n > 0) then
          allocate(external_source % params_space(n))
          call get_node_array(node_dist, "parameters", &
               external_source % params_space)
        end if
      else
        message = "No spatial distribution specified for external source."
        call fatal_error()
      end if

      ! Determine external source angular distribution
      if (check_for_node(node_source, "angle")) then

        ! Get pointer to angular distribution
        call get_node_ptr(node_source, "angle", node_dist)

        ! Check for type of angular distribution
        type = ''
        if (check_for_node(node_dist, "type")) &
             call get_node_value(node_dist, "type", type)
        call lower_case(type)
        select case (trim(type))
        case ('isotropic')
          external_source % type_angle = SRC_ANGLE_ISOTROPIC
          coeffs_reqd = 0
        case ('monodirectional')
          external_source % type_angle = SRC_ANGLE_MONO
          coeffs_reqd = 3
        case ('tabular')
          external_source % type_angle = SRC_ANGLE_TABULAR
        case default
          message = "Invalid angular distribution for external source: " &
               // trim(type)
          call fatal_error()
        end select

        ! Determine number of parameters specified
        if (check_for_node(node_dist, "parameters")) then
          n = get_arraysize_double(node_dist, "parameters")
        else
          n = 0
        end if

        ! Read parameters for angle distribution
        if (n < coeffs_reqd) then
          message = "Not enough parameters specified for angle &
               &distribution of external source."
          call fatal_error()
        elseif (n > coeffs_reqd) then
          message = "Too many parameters specified for angle &
               &distribution of external source."
          call fatal_error()
        elseif (n > 0) then
          allocate(external_source % params_angle(n))
          call get_node_array(node_dist, "parameters", &
               external_source % params_angle)
        end if
      else
        ! Set default angular distribution isotropic
        external_source % type_angle  = SRC_ANGLE_ISOTROPIC
      end if

      ! Determine external source energy distribution
      if (check_for_node(node_source, "energy")) then

        ! Get pointer to energy distribution
        call get_node_ptr(node_source, "energy", node_dist)

        ! Check for type of energy distribution
        type = ''
        if (check_for_node(node_dist, "type")) &
          call get_node_value(node_dist, "type", type)
        call lower_case(type)
        select case (trim(type))
        case ('monoenergetic')
          external_source % type_energy = SRC_ENERGY_MONO
          coeffs_reqd = 1
        case ('maxwell')
          external_source % type_energy = SRC_ENERGY_MAXWELL
          coeffs_reqd = 1
        case ('watt')
          external_source % type_energy = SRC_ENERGY_WATT
          coeffs_reqd = 2
        case ('tabular')
          external_source % type_energy = SRC_ENERGY_TABULAR
        case default
          message = "Invalid energy distribution for external source: " &
               // trim(type)
          call fatal_error()
        end select

        ! Determine number of parameters specified
        if (check_for_node(node_dist, "parameters")) then
          n = get_arraysize_double(node_dist, "parameters")
        else
          n = 0
        end if

        ! Read parameters for energy distribution
        if (n < coeffs_reqd) then
          message = "Not enough parameters specified for energy &
               &distribution of external source."
          call fatal_error()
        elseif (n > coeffs_reqd) then
          message = "Too many parameters specified for energy &
               &distribution of external source."
          call fatal_error()
        elseif (n > 0) then
          allocate(external_source % params_energy(n))
          call get_node_array(node_dist, "parameters", &
               external_source % params_energy)
        end if
      else
        ! Set default energy distribution to Watt fission spectrum
        external_source % type_energy = SRC_ENERGY_WATT
        allocate(external_source % params_energy(2))
        external_source % params_energy = (/ 0.988_8, 2.249_8 /)
      end if
    end if

    ! Survival biasing
    if (check_for_node(doc, "survival_biasing")) then
      call get_node_value(doc, "survival_biasing", temp_str)
      call lower_case(temp_str)
      if (trim(temp_str) == 'true' .or. trim(temp_str) == '1') &
           survival_biasing = .true.
    end if

    ! Probability tables
    if (check_for_node(doc, "ptables")) then
      call get_node_value(doc, "ptables", temp_str)
      call lower_case(temp_str)
      if (trim(temp_str) == 'false' .or. trim(temp_str) == '0') &
           urr_ptables_on = .false.
    end if

    ! Cutoffs
    if (check_for_node(doc, "cutoff")) then
      call get_node_ptr(doc, "cutoff", node_cutoff)
      call get_node_value(node_cutoff, "weight", weight_cutoff)
      call get_node_value(node_cutoff, "weight_avg", weight_survive)
    end if

    ! Particle trace
    if (check_for_node(doc, "trace")) then
      call get_node_array(doc, "trace", temp_int_array3)
      trace_batch    = temp_int_array3(1)
      trace_gen      = temp_int_array3(2)
      trace_particle = int(temp_int_array3(3), 8)
    end if

    ! Particle tracks
    if (check_for_node(doc, "track")) then
      ! Make sure that there are three values per particle
      n_tracks = get_arraysize_integer(doc, "track")
      if (mod(n_tracks, 3) /= 0) then
        message = "Number of integers specified in 'track' is not divisible &
             &by 3.  Please provide 3 integers per particle to be tracked."
        call fatal_error()
      end if

      ! Allocate space and get list of tracks
      allocate(temp_int_array(n_tracks))
      call get_node_array(doc, "track", temp_int_array)

      ! Reshape into track_identifiers
      allocate(track_identifiers(3, n_tracks/3))
      track_identifiers = reshape(temp_int_array, [3, n_tracks/3])
    end if

    ! Shannon Entropy mesh
    if (check_for_node(doc, "entropy")) then

      ! Get pointer to entropy node
      call get_node_ptr(doc, "entropy", node_entropy)

      ! Check to make sure enough values were supplied
      if (get_arraysize_double(node_entropy, "lower_left") /= 3) then
        message = "Need to specify (x,y,z) coordinates of lower-left corner &
             &of Shannon entropy mesh."
      elseif (get_arraysize_double(node_entropy, "upper_right") /= 3) then
        message = "Need to specify (x,y,z) coordinates of upper-right corner &
             &of Shannon entropy mesh."
      end if

      ! Allocate mesh object and coordinates on mesh
      allocate(entropy_mesh)
      allocate(entropy_mesh % lower_left(3))
      allocate(entropy_mesh % upper_right(3))

      ! Copy values
      call get_node_array(node_entropy, "lower_left", &
           entropy_mesh % lower_left)
      call get_node_array(node_entropy, "upper_right", &
           entropy_mesh % upper_right)

      ! Check on values provided
      if (.not. all(entropy_mesh % upper_right > entropy_mesh % lower_left)) then
        message = "Upper-right coordinate must be greater than lower-left &
             &coordinate for Shannon entropy mesh."
        call fatal_error()
      end if

      ! Check if dimensions were specified -- if not, they will be calculated
      ! automatically upon first entry into shannon_entropy
      if (check_for_node(node_entropy, "dimension")) then

        ! If so, make sure proper number of values were given
        if (get_arraysize_integer(node_entropy, "dimension") /= 3) then
          message = "Dimension of entropy mesh must be given as three &
               &integers."
          call fatal_error()
        end if

        ! Allocate dimensions
        entropy_mesh % n_dimension = 3
        allocate(entropy_mesh % dimension(3))

        ! Copy dimensions
        call get_node_array(node_entropy, "dimension", entropy_mesh % dimension)
      end if

      ! Turn on Shannon entropy calculation
      entropy_on = .true.
    end if

    ! Uniform fission source weighting mesh
    if (check_for_node(doc, "uniform_fs")) then

      ! Get pointer to ufs node
      call get_node_ptr(doc, "uniform_fs", node_ufs)

      ! Check to make sure enough values were supplied
      if (get_arraysize_double(node_ufs, "lower_left") /= 3) then
        message = "Need to specify (x,y,z) coordinates of lower-left corner &
             &of UFS mesh."
      elseif (get_arraysize_double(node_ufs, "upper_right") /= 3) then
        message = "Need to specify (x,y,z) coordinates of upper-right corner &
             &of UFS mesh."
      elseif (get_arraysize_integer(node_ufs, "dimension") /= 3) then
        message = "Dimension of UFS mesh must be given as three integers."
        call fatal_error()
      end if

      ! Allocate mesh object and coordinates on mesh
      allocate(ufs_mesh)
      allocate(ufs_mesh % lower_left(3))
      allocate(ufs_mesh % upper_right(3))
      allocate(ufs_mesh % width(3))

      ! Allocate dimensions
      ufs_mesh % n_dimension = 3
      allocate(ufs_mesh % dimension(3))

      ! Copy dimensions
      call get_node_array(node_ufs, "dimension", ufs_mesh % dimension)

      ! Copy values
      call get_node_array(node_ufs, "lower_left", ufs_mesh % lower_left)
      call get_node_array(node_ufs, "upper_right", ufs_mesh % upper_right)

      ! Check on values provided
      if (.not. all(ufs_mesh % upper_right > ufs_mesh % lower_left)) then
        message = "Upper-right coordinate must be greater than lower-left &
             &coordinate for UFS mesh."
        call fatal_error()
      end if

      ! Calculate width
      ufs_mesh % width = (ufs_mesh % upper_right - &
           ufs_mesh % lower_left) / ufs_mesh % dimension

      ! Calculate volume fraction of each cell
      ufs_mesh % volume_frac = ONE/real(product(ufs_mesh % dimension),8)

      ! Turn on uniform fission source weighting
      ufs = .true.

      ! Allocate source_frac
      allocate(source_frac(1, ufs_mesh % dimension(1), &
           ufs_mesh % dimension(2), ufs_mesh % dimension(3)))
    end if

    ! Check if the user has specified to write state points
    if (check_for_node(doc, "state_point")) then

      ! Get pointer to state_point node
      call get_node_ptr(doc, "state_point", node_sp)

      ! Determine number of batches at which to store state points
      if (check_for_node(node_sp, "batches")) then
        n_state_points = get_arraysize_integer(node_sp, "batches")
      else
        n_state_points = 0
      end if

      if (n_state_points > 0) then
        ! User gave specific batches to write state points
        allocate(temp_int_array(n_state_points))
        call get_node_array(node_sp, "batches", temp_int_array)
        do i = 1, n_state_points
          call statepoint_batch % add(temp_int_array(i))
        end do
        deallocate(temp_int_array)
      elseif (check_for_node(node_sp, "interval")) then
        ! User gave an interval for writing state points
        call get_node_value(node_sp, "interval", temp_int)
        n_state_points = n_batches / temp_int 
        do i = 1, n_state_points
          call statepoint_batch % add(temp_int * i)
        end do
      else
        ! If neither were specified, write state point at last batch
        n_state_points = 1
        call statepoint_batch % add(n_batches)
      end if

      ! Check if the user has specified to write binary source file
      if (check_for_node(node_sp, "source_separate")) then
        call get_node_value(node_sp, "source_separate", temp_str)
        call lower_case(temp_str)
        if (trim(temp_str) == 'true' .or. &
             trim(temp_str) == '1') source_separate = .true.
      end if
      if (check_for_node(node_sp, "source_write")) then
        call get_node_value(node_sp, "source_write", temp_str)
        call lower_case(temp_str)
        if (trim(temp_str) == 'false' .or. &
             trim(temp_str) == '0') source_write = .false.
      end if
    else
      ! If no <state_point> tag was present, by default write state point at
      ! last batch only
      n_state_points = 1
      call statepoint_batch % add(n_batches)
    end if

    ! Check if the user has specified to not reduce tallies at the end of every
    ! batch
    if (check_for_node(doc, "no_reduce")) then
      call get_node_value(doc, "no_reduce", temp_str)
      call lower_case(temp_str)
      if (trim(temp_str) == 'true' .or. trim(temp_str) == '1') &
        reduce_tallies = .false.
    end if

    ! Check if the user has specified to use confidence intervals for
    ! uncertainties rather than standard deviations
    if (check_for_node(doc, "confidence_intervals")) then
      call get_node_value(doc, "confidence_intervals", temp_str)
      call lower_case(temp_str)
      if (trim(temp_str) == 'true' .or. &
           trim(temp_str) == '1') confidence_intervals = .true.
    end if

    ! Check for output options
    if (check_for_node(doc, "output")) then

      ! Get pointer to output node
      call get_node_ptr(doc, "output", node_output)

      ! Check for summary option
      if (check_for_node(node_output, "summary")) then
        call get_node_value(node_output, "summary", temp_str)
        call lower_case(temp_str)
        if (trim(temp_str) == 'true' .or. &
             trim(temp_str) == '1') output_summary = .true.
      end if

      ! Check for cross sections option
      if (check_for_node(node_output, "cross_sections")) then
        call get_node_value(node_output, "cross_sections", temp_str)
        call lower_case(temp_str)
        if (trim(temp_str) == 'true' .or. &
             trim(temp_str) == '1') output_xs = .true.
      end if

      ! Check for ASCII tallies output option
      if (check_for_node(node_output, "tallies")) then
        call get_node_value(node_output, "tallies", temp_str)
        call lower_case(temp_str)
        if (trim(temp_str) == 'false' .or. &
             trim(temp_str) == '0') output_tallies = .false.
      end if
    end if

    ! Check for cmfd run
<<<<<<< HEAD
    call lower_case(run_cmfd_)
    if (run_cmfd_ == 'true' .or. run_cmfd_ == '1') then
      cmfd_run = .true.
!#ifndef PETSC
!      message = 'CMFD is not available, recompile OpenMC with PETSc'
!      call fatal_error()
!#endif
=======
    if (check_for_node(doc, "run_cmfd")) then
      call get_node_value(doc, "run_cmfd", temp_str)
      call lower_case(temp_str)
      if (trim(temp_str) == 'true' .or. trim(temp_str) == '1') then
        cmfd_run = .true.
#ifndef PETSC
        if (master) then
          message = 'CMFD is not available, compile OpenMC with PETSc'
          call fatal_error()
        end if
#endif
      end if
>>>>>>> ad1235db
    end if

    ! Close settings XML file
    call close_xmldoc(doc)

  end subroutine read_settings_xml

!===============================================================================
! READ_GEOMETRY_XML reads data from a geometry.xml file and parses it, checking
! for errors and placing properly-formatted data in the right data structures
!===============================================================================

  subroutine read_geometry_xml()

    integer :: i, j, k, m
    integer :: n
    integer :: n_x, n_y, n_z
    integer :: universe_num
    integer :: n_cells_in_univ
    integer :: coeffs_reqd
    integer :: mid
    integer :: temp_int_array3(3)
    integer, allocatable :: temp_int_array(:)
    real(8) :: phi, theta, psi
    logical :: file_exists
    logical :: boundary_exists
    character(MAX_LINE_LEN) :: filename
    character(MAX_WORD_LEN) :: word
    type(Cell),    pointer :: c => null()
    type(Surface), pointer :: s => null()
    type(Lattice), pointer :: lat => null()
    type(Node), pointer :: doc => null()
    type(Node), pointer :: node_cell => null()
    type(Node), pointer :: node_surf => null()
    type(Node), pointer :: node_lat => null()
    type(NodeList), pointer :: node_cell_list => null()
    type(NodeList), pointer :: node_surf_list => null()
    type(NodeList), pointer :: node_lat_list => null()

    ! Display output message
    message = "Reading geometry XML file..."
    call write_message(5)

    ! ==========================================================================
    ! READ CELLS FROM GEOMETRY.XML

    ! Check if geometry.xml exists
    filename = trim(path_input) // "geometry.xml"
    inquire(FILE=filename, EXIST=file_exists)
    if (.not. file_exists) then
      message = "Geometry XML file '" // trim(filename) // "' does not exist!"
      call fatal_error()
    end if

    ! Parse geometry.xml file
    call open_xmldoc(doc, filename)

    ! Get pointer to list of XML <cell>
    call get_node_list(doc, "cell", node_cell_list)

    ! Get number of <cell> tags
    n_cells = get_list_size(node_cell_list)

    ! Check for no cells
    if (n_cells == 0) then
      message = "No cells found in geometry.xml!"
      call fatal_error()
    end if

    ! Allocate cells array
    allocate(cells(n_cells))

    if (check_overlaps) then
      allocate(overlap_check_cnt(n_cells))
      overlap_check_cnt = 0
    end if

    n_universes = 0
    do i = 1, n_cells
      c => cells(i)

      ! Get pointer to i-th cell node
      call get_list_item(node_cell_list, i, node_cell)

      ! Copy data into cells
      if (check_for_node(node_cell, "id")) then
        call get_node_value(node_cell, "id", c % id)
      else
        message = "Must specify id of cell in geometry XML file."
        call fatal_error()
      end if
      if (check_for_node(node_cell, "universe")) then
        call get_node_value(node_cell, "universe", c % universe)
      else
        c % universe = NONE
      end if
      if (check_for_node(node_cell, "fill")) then
        call get_node_value(node_cell, "fill", c % fill)
      else
        c % fill = NONE
      end if

      ! Check to make sure 'id' hasn't been used
      if (cell_dict % has_key(c % id)) then
        message = "Two or more cells use the same unique ID: " // to_str(c % id)
        call fatal_error()
      end if

      ! Read material
      word = ''
      if (check_for_node(node_cell, "material")) &
        call get_node_value(node_cell, "material", word)
      call lower_case(word)
      select case(word)
      case ('void')
        c % material = MATERIAL_VOID

      case ('')
        ! This case is called if no material was specified
        c % material = NONE

      case default
        c % material = int(str_to_int(word), 4)

        ! Check for error
        if (c % material == ERROR_INT) then
          message = "Invalid material specified on cell " // to_str(c % id)
          call fatal_error()
        end if
      end select

      ! Check to make sure that either material or fill was specified
      if (c % material == NONE .and. c % fill == NONE) then
        message = "Neither material nor fill was specified for cell " // & 
             trim(to_str(c % id))
        call fatal_error()
      end if

      ! Check to make sure that both material and fill haven't been
      ! specified simultaneously
      if (c % material /= NONE .and. c % fill /= NONE) then
        message = "Cannot specify material and fill simultaneously"
        call fatal_error()
      end if

      ! Check to make sure that surfaces were specified
      if (.not. check_for_node(node_cell, "surfaces")) then
        message = "No surfaces specified for cell " // &
             trim(to_str(c % id))
        call fatal_error()
      end if

      ! Allocate array for surfaces and copy
      n = get_arraysize_integer(node_cell, "surfaces")
      c % n_surfaces = n
      allocate(c % surfaces(n))
      call get_node_array(node_cell, "surfaces", c % surfaces)

      ! Rotation matrix
      if (check_for_node(node_cell, "rotation")) then
        ! Rotations can only be applied to cells that are being filled with
        ! another universe
        if (c % fill == NONE) then
          message = "Cannot apply a rotation to cell " // trim(to_str(&
               c % id)) // " because it is not filled with another universe"
          call fatal_error()
        end if

        ! Read number of rotation parameters
        n = get_arraysize_double(node_cell, "rotation")
        if (n /= 3) then
          message = "Incorrect number of rotation parameters on cell " // &
               to_str(c % id)
          call fatal_error()
        end if

        ! Copy rotation angles in x,y,z directions
        call get_node_array(node_cell, "rotation", temp_int_array3)
        phi   = -temp_int_array3(1) * PI/180.0_8
        theta = -temp_int_array3(2) * PI/180.0_8
        psi   = -temp_int_array3(3) * PI/180.0_8

        ! Calculate rotation matrix based on angles given
        allocate(c % rotation(3,3))
        c % rotation = reshape((/ &
             cos(theta)*cos(psi), cos(theta)*sin(psi), -sin(theta), &
             -cos(phi)*sin(psi) + sin(phi)*sin(theta)*cos(psi), &
             cos(phi)*cos(psi) + sin(phi)*sin(theta)*sin(psi), &
             sin(phi)*cos(theta), &
             sin(phi)*sin(psi) + cos(phi)*sin(theta)*cos(psi), &
             -sin(phi)*cos(psi) + cos(phi)*sin(theta)*sin(psi), &
             cos(phi)*cos(theta) /), (/ 3,3 /))
      end if

      ! Translation vector
      if (check_for_node(node_cell, "translation")) then
        ! Translations can only be applied to cells that are being filled with
        ! another universe
        if (c % fill == NONE) then
          message = "Cannot apply a translation to cell " // trim(to_str(&
               c % id)) // " because it is not filled with another universe"
          call fatal_error()
        end if

        ! Read number of translation parameters
        n = get_arraysize_double(node_cell, "translation")
        if (n /= 3) then
          message = "Incorrect number of translation parameters on cell " &
               // to_str(c % id)
          call fatal_error()
        end if

        ! Copy translation vector
        allocate(c % translation(3))
        call get_node_array(node_cell, "translation", c % translation)
      end if

      ! Add cell to dictionary
      call cell_dict % add_key(c % id, i)

      ! For cells, we also need to check if there's a new universe --
      ! also for every cell add 1 to the count of cells for the
      ! specified universe
      universe_num = c % universe
      if (.not. cells_in_univ_dict % has_key(universe_num)) then
        n_universes = n_universes + 1
        n_cells_in_univ = 1
        call universe_dict % add_key(universe_num, n_universes)
      else
        n_cells_in_univ = 1 + cells_in_univ_dict % get_key(universe_num)
      end if
      call cells_in_univ_dict % add_key(universe_num, n_cells_in_univ)

    end do

    ! ==========================================================================
    ! READ SURFACES FROM GEOMETRY.XML

    ! This variable is used to check whether at least one boundary condition was
    ! applied to a surface
    boundary_exists = .false.

    ! get pointer to list of xml <surface>
    call get_node_list(doc, "surface", node_surf_list)

    ! Get number of <surface> tags
    n_surfaces = get_list_size(node_surf_list)

    ! Check for no surfaces
    if (n_surfaces == 0) then
      message = "No surfaces found in geometry.xml!"
      call fatal_error()
    end if

    ! Allocate cells array
    allocate(surfaces(n_surfaces))

    do i = 1, n_surfaces
      s => surfaces(i)

      ! Get pointer to i-th surface node
      call get_list_item(node_surf_list, i, node_surf)

      ! Copy data into cells
      if (check_for_node(node_surf, "id")) then
        call get_node_value(node_surf, "id", s % id)
      else
        message = "Must specify id of surface in geometry XML file."
        call fatal_error()
      end if

      ! Check to make sure 'id' hasn't been used
      if (surface_dict % has_key(s % id)) then
        message = "Two or more surfaces use the same unique ID: " // &
             to_str(s % id)
        call fatal_error()
      end if

      ! Copy and interpret surface type
      word = ''
      if (check_for_node(node_surf, "type")) &
        call get_node_value(node_surf, "type", word)
      call lower_case(word)
      select case(trim(word))
      case ('x-plane')
        s % type = SURF_PX
        coeffs_reqd  = 1
      case ('y-plane')
        s % type = SURF_PY
        coeffs_reqd  = 1
      case ('z-plane')
        s % type = SURF_PZ
        coeffs_reqd  = 1
      case ('plane')
        s % type = SURF_PLANE
        coeffs_reqd  = 4
      case ('x-cylinder')
        s % type = SURF_CYL_X
        coeffs_reqd  = 3
      case ('y-cylinder')
        s % type = SURF_CYL_Y
        coeffs_reqd  = 3
      case ('z-cylinder')
        s % type = SURF_CYL_Z
        coeffs_reqd  = 3
      case ('sphere')
        s % type = SURF_SPHERE
        coeffs_reqd  = 4
      case ('x-cone')
        s % type = SURF_CONE_X
        coeffs_reqd  = 4
      case ('y-cone')
        s % type = SURF_CONE_Y
        coeffs_reqd  = 4
      case ('z-cone')
        s % type = SURF_CONE_Z
        coeffs_reqd  = 4
      case default
        message = "Invalid surface type: " // trim(word)
        call fatal_error()
      end select

      ! Check to make sure that the proper number of coefficients
      ! have been specified for the given type of surface. Then copy
      ! surface coordinates.

      n = get_arraysize_double(node_surf, "coeffs")
      if (n < coeffs_reqd) then
        message = "Not enough coefficients specified for surface: " // & 
             trim(to_str(s % id))
        call fatal_error()
      elseif (n > coeffs_reqd) then
        message = "Too many coefficients specified for surface: " // &
             trim(to_str(s % id))
        call fatal_error()
      else
        allocate(s % coeffs(n))
        call get_node_array(node_surf, "coeffs", s % coeffs)
      end if

      ! Boundary conditions
      word = ''
      if (check_for_node(node_surf, "boundary")) &
        call get_node_value(node_surf, "boundary", word)
      call lower_case(word)
      select case (trim(word))
      case ('transmission', 'transmit', '')
        s % bc = BC_TRANSMIT
      case ('vacuum')
        s % bc = BC_VACUUM
        boundary_exists = .true.
      case ('reflective', 'reflect', 'reflecting')
        s % bc = BC_REFLECT
        boundary_exists = .true.
      case default
        message = "Unknown boundary condition '" // trim(word) // &
             "' specified on surface " // trim(to_str(s % id))
        call fatal_error()
      end select

      ! Add surface to dictionary
      call surface_dict % add_key(s % id, i)

    end do

    ! Check to make sure a boundary condition was applied to at least one
    ! surface
    if (.not. boundary_exists) then
      message = "No boundary conditions were applied to any surfaces!"
      call fatal_error()
    end if

    ! ==========================================================================
    ! READ LATTICES FROM GEOMETRY.XML

    ! Get pointer to list of XML <lattice>
    call get_node_list(doc, "lattice", node_lat_list)

    ! Allocate lattices array
    n_lattices = get_list_size(node_lat_list)
    allocate(lattices(n_lattices))

    do i = 1, n_lattices
      lat => lattices(i)

      ! Get pointer to i-th lattice
      call get_list_item(node_lat_list, i, node_lat)

      ! ID of lattice
      if (check_for_node(node_lat, "id")) then
        call get_node_value(node_lat, "id", lat % id)
      else
        message = "Must specify id of lattice in geometry XML file."
        call fatal_error()
      end if

      ! Check to make sure 'id' hasn't been used
      if (lattice_dict % has_key(lat % id)) then
        message = "Two or more lattices use the same unique ID: " // &
             to_str(lat % id)
        call fatal_error()
      end if

      ! Read lattice type
      word = ''
      if (check_for_node(node_lat, "type")) &
        call get_node_value(node_lat, "type", word)
      call lower_case(word)
      select case (trim(word))
      case ('rect', 'rectangle', 'rectangular')
        lat % type = LATTICE_RECT
      case ('hex', 'hexagon', 'hexagonal')
        lat % type = LATTICE_HEX
      case default
        message = "Invalid lattice type: " // trim(word)
        call fatal_error()
      end select

      ! Read number of lattice cells in each dimension
      n = get_arraysize_integer(node_lat, "dimension")
      if (n /= 2 .and. n /= 3) then
        message = "Lattice must be two or three dimensions."
        call fatal_error()
      end if

      lat % n_dimension = n
      allocate(lat % dimension(n))
      call get_node_array(node_lat, "dimension", lat % dimension)

      ! Read lattice lower-left location
      if (size(lat % dimension) /= &
          get_arraysize_double(node_lat, "lower_left")) then
        message = "Number of entries on <lower_left> must be the same as &
             &the number of entries on <dimension>."
        call fatal_error()
      end if

      allocate(lat % lower_left(n))
      call get_node_array(node_lat, "lower_left", lat % lower_left)

      ! Read lattice widths
      if (size(lat % dimension) /= &
          get_arraysize_double(node_lat, "width")) then
        message = "Number of entries on <width> must be the same as &
             &the number of entries on <lower_left>."
        call fatal_error()
      end if

      allocate(lat % width(n))
      call get_node_array(node_lat, "width", lat % width)

      ! Copy number of dimensions
      n_x = lat % dimension(1)
      n_y = lat % dimension(2)
      if (lat % n_dimension == 3) then
        n_z = lat % dimension(3)
      else
        n_z = 1
      end if
      allocate(lat % universes(n_x, n_y, n_z))

      ! Check that number of universes matches size
      n = get_arraysize_integer(node_lat, "universes")
      if (n /= n_x*n_y*n_z) then
        message = "Number of universes on <universes> does not match size of &
             &lattice " // trim(to_str(lat % id)) // "."
        call fatal_error()
      end if

      allocate(temp_int_array(n))
      call get_node_array(node_lat, "universes", temp_int_array)

      ! Read universes
      do m = 1, n_z
        do k = 0, n_y - 1
          do j = 1, n_x
            lat % universes(j, n_y - k, m) = &
               temp_int_array(j + n_x*k + n_x*n_y*(m-1))
          end do
        end do
      end do
      deallocate(temp_int_array)

      ! Read material for area outside lattice
      lat % outside = MATERIAL_VOID
      if (check_for_node(node_lat, "outside")) then
        call get_node_value(node_lat, "outside", mid)
        if (mid == 0 .or. mid == MATERIAL_VOID) then
          lat % outside = MATERIAL_VOID
        else
          lat % outside = mid
        end if
      end if

      ! Add lattice to dictionary
      call lattice_dict % add_key(lat % id, i)

    end do

    ! Close geometry XML file
    call close_xmldoc(doc)

  end subroutine read_geometry_xml

!===============================================================================
! READ_MATERIAL_XML reads data from a materials.xml file and parses it, checking
! for errors and placing properly-formatted data in the right data structures
!===============================================================================

  subroutine read_materials_xml()

    integer :: i             ! loop index for materials
    integer :: j             ! loop index for nuclides
    integer :: n             ! number of nuclides
    integer :: n_sab         ! number of sab tables for a material
    integer :: index_list    ! index in xs_listings array
    integer :: index_nuclide ! index in nuclides
    integer :: index_sab     ! index in sab_tables
    real(8) :: val           ! value entered for density
    real(8) :: temp_dble     ! temporary double prec. real
    logical :: file_exists   ! does materials.xml exist?
    logical :: sum_density   ! density is taken to be sum of nuclide densities
    character(12) :: name    ! name of isotope, e.g. 92235.03c
    character(12) :: alias   ! alias of nuclide, e.g. U-235.03c
    character(MAX_WORD_LEN) :: units    ! units on density
    character(MAX_LINE_LEN) :: filename ! absolute path to materials.xml
    character(MAX_LINE_LEN) :: temp_str ! temporary string when reading
    type(ListChar) :: list_names   ! temporary list of nuclide names
    type(ListReal) :: list_density ! temporary list of nuclide densities
    type(Material),    pointer :: mat => null()
    type(Node), pointer :: doc => null()
    type(Node), pointer :: node_mat => null()
    type(Node), pointer :: node_dens => null()
    type(Node), pointer :: node_nuc => null()
    type(Node), pointer :: node_ele => null()
    type(Node), pointer :: node_sab => null()
    type(NodeList), pointer :: node_mat_list => null()
    type(NodeList), pointer :: node_nuc_list => null()
    type(NodeList), pointer :: node_ele_list => null()
    type(NodeList), pointer :: node_sab_list => null()

    ! Display output message
    message = "Reading materials XML file..."
    call write_message(5)

    ! Check is materials.xml exists
    filename = trim(path_input) // "materials.xml"
    inquire(FILE=filename, EXIST=file_exists)
    if (.not. file_exists) then
      message = "Material XML file '" // trim(filename) // "' does not exist!"
      call fatal_error()
    end if

    ! Initialize default cross section variable
    default_xs = ""

    ! Parse materials.xml file
    call open_xmldoc(doc, filename)

    ! Copy default cross section if present
    if (check_for_node(doc, "default_xs")) &
      call get_node_value(doc, "default_xs", default_xs)

    ! Get pointer to list of XML <material>
    call get_node_list(doc, "material", node_mat_list)

    ! Allocate cells array
    n_materials = get_list_size(node_mat_list)
    allocate(materials(n_materials))

    ! Initialize count for number of nuclides/S(a,b) tables
    index_nuclide = 0
    index_sab = 0

    do i = 1, n_materials
      mat => materials(i)

      ! Get pointer to i-th material node
      call get_list_item(node_mat_list, i, node_mat)

      ! Copy material id
      if (check_for_node(node_mat, "id")) then
        call get_node_value(node_mat, "id", mat % id)
      else
        message = "Must specify id of material in materials XML file"
        call fatal_error()
      end if

      ! Check to make sure 'id' hasn't been used
      if (material_dict % has_key(mat % id)) then
        message = "Two or more materials use the same unique ID: " // &
             to_str(mat % id)
        call fatal_error()
      end if

      if (run_mode == MODE_PLOTTING) then
        ! add to the dictionary and skip xs processing
        call material_dict % add_key(mat % id, i)
        cycle
      end if

      ! =======================================================================
      ! READ AND PARSE <density> TAG

      ! Get pointer to density element
      if (check_for_node(node_mat, "density")) then
        call get_node_ptr(node_mat, "density", node_dens)
      else
        message = "Must specify density element in material " // &
                  trim(to_str(mat % id))
        call fatal_error()
      end if

      ! Initialize value to zero
      val = ZERO

      ! Copy units
      call get_node_value(node_dens, "units", units)

      if (units == 'sum') then
        ! If the user gave the units as 'sum', then the total density of the
        ! material is taken to be the sum of the atom fractions listed on the
        ! nuclides

        sum_density = .true.

      else
        ! Copy value
        call get_node_value(node_dens, "value", val)

        ! Check for erroneous density
        sum_density = .false.
        if (val <= ZERO) then
          message = "Need to specify a positive density on material " // &
               trim(to_str(mat % id)) // "."
          call fatal_error()
        end if

        ! Adjust material density based on specified units
        call lower_case(units)
        select case(trim(units))
        case ('g/cc', 'g/cm3')
          mat % density = -val
        case ('kg/m3')
          mat % density = -0.001 * val
        case ('atom/b-cm')
          mat % density = val
        case ('atom/cm3', 'atom/cc')
          mat % density = 1.0e-24 * val
        case default
          message = "Unkwown units '" // trim(units) &
               // "' specified on material " // trim(to_str(mat % id))
          call fatal_error()
        end select
      end if

      ! =======================================================================
      ! READ AND PARSE <nuclide> TAGS

      ! Check to ensure material has at least one nuclide
      if (.not. check_for_node(node_mat, "nuclide") .and. &
           .not. check_for_node(node_mat, "element")) then
        message = "No nuclides or natural elements specified on material " // &
             trim(to_str(mat % id))
        call fatal_error()
      end if

      ! Get pointer list of XML <nuclide>
      call get_node_list(node_mat, "nuclide", node_nuc_list)

      ! Create list of nuclides based on those specified plus natural elements
      INDIVIDUAL_NUCLIDES: do j = 1, get_list_size(node_nuc_list)
        ! Combine nuclide identifier and cross section and copy into names
        call get_list_item(node_nuc_list, j, node_nuc)

        ! Check for empty name on nuclide
        if (.not.check_for_node(node_nuc, "name")) then
          message = "No name specified on nuclide in material " // &
               trim(to_str(mat % id))
          call fatal_error()
        end if

        ! Check for cross section
        if (.not.check_for_node(node_nuc, "xs")) then
          if (default_xs == '') then
            message = "No cross section specified for nuclide in material " &
                 // trim(to_str(mat % id))
            call fatal_error()
          else
            name = trim(default_xs)
          end if
        end if

        ! store full name
        call get_node_value(node_nuc, "name", temp_str)
        if (check_for_node(node_nuc, "xs")) &
          call get_node_value(node_nuc, "xs", name)
        name = trim(temp_str) // "." // trim(name)

        ! save name and density to list
        call list_names % append(name)

        ! Check if no atom/weight percents were specified or if both atom and
        ! weight percents were specified
        if (.not.check_for_node(node_nuc, "ao") .and. &
            .not.check_for_node(node_nuc, "wo")) then
          message = "No atom or weight percent specified for nuclide " // &
               trim(name)
          call fatal_error()
        elseif (check_for_node(node_nuc, "ao") .and. &
                check_for_node(node_nuc, "wo")) then
          message = "Cannot specify both atom and weight percents for a &
               &nuclide: " // trim(name)
          call fatal_error()
        end if

        ! Copy atom/weight percents
        if (check_for_node(node_nuc, "ao")) then
          call get_node_value(node_nuc, "ao", temp_dble)
          call list_density % append(temp_dble)
        else
          call get_node_value(node_nuc, "wo", temp_dble)
          call list_density % append(-temp_dble)
        end if
      end do INDIVIDUAL_NUCLIDES

      ! =======================================================================
      ! READ AND PARSE <element> TAGS

      ! Get pointer list of XML <element>
      call get_node_list(node_mat, "element", node_ele_list)

      NATURAL_ELEMENTS: do j = 1, get_list_size(node_ele_list)
        call get_list_item(node_ele_list, j, node_ele)

        ! Check for empty name on natural element
        if (.not.check_for_node(node_ele, "name")) then
          message = "No name specified on nuclide in material " // &
               trim(to_str(mat % id))
          call fatal_error()
        end if
        call get_node_value(node_ele, "name", name)

        ! Check for cross section
        if (.not.check_for_node(node_ele, "xs")) then
          if (default_xs == '') then
            message = "No cross section specified for nuclide in material " &
                 // trim(to_str(mat % id))
            call fatal_error()
          else
            temp_str = trim(default_xs)
          end if
        end if

        ! Check if no atom/weight percents were specified or if both atom and
        ! weight percents were specified
        if (.not.check_for_node(node_ele, "ao") .and. &
            .not.check_for_node(node_ele, "wo")) then
          message = "No atom or weight percent specified for element " // &
               trim(name)
          call fatal_error()
        elseif (check_for_node(node_ele, "ao") .and. &
                check_for_node(node_ele, "wo")) then
          message = "Cannot specify both atom and weight percents for a &
               &element: " // trim(name)
          call fatal_error()
        end if

        ! Expand element into naturally-occurring isotopes
        if (check_for_node(node_ele, "ao")) then
          call get_node_value(node_ele, "ao", temp_dble)
          call expand_natural_element(name, temp_str, temp_dble, &
               list_names, list_density)
        else
          message = "The ability to expand a natural element based on weight &
               &percentage is not yet supported."
          call fatal_error()
        end if
      end do NATURAL_ELEMENTS

      ! ========================================================================
      ! COPY NUCLIDES TO ARRAYS IN MATERIAL

      ! allocate arrays in Material object
      n = list_names % size()
      mat % n_nuclides = n
      allocate(mat % names(n))
      allocate(mat % nuclide(n))
      allocate(mat % atom_density(n))

      ALL_NUCLIDES: do j = 1, mat % n_nuclides
        ! Check that this nuclide is listed in the cross_sections.xml file
        name = trim(list_names % get_item(j))
        if (.not. xs_listing_dict % has_key(name)) then
          message = "Could not find nuclide " // trim(name) // &
               " in cross_sections.xml file!"
          call fatal_error()
        end if

        ! Check to make sure cross-section is continuous energy neutron table
        n = len_trim(name)
        if (name(n:n) /= 'c') then
          message = "Cross-section table " // trim(name) // & 
               " is not a continuous-energy neutron table."
          call fatal_error()
        end if

        ! Find xs_listing and set the name/alias according to the listing
        index_list = xs_listing_dict % get_key(name)
        name       = xs_listings(index_list) % name
        alias      = xs_listings(index_list) % alias

        ! If this nuclide hasn't been encountered yet, we need to add its name
        ! and alias to the nuclide_dict
        if (.not. nuclide_dict % has_key(name)) then
          index_nuclide    = index_nuclide + 1
          mat % nuclide(j) = index_nuclide

          call nuclide_dict % add_key(name, index_nuclide)
          call nuclide_dict % add_key(alias, index_nuclide)
        else
          mat % nuclide(j) = nuclide_dict % get_key(name)
        end if

        ! Copy name and atom/weight percent
        mat % names(j) = name
        mat % atom_density(j) = list_density % get_item(j)
      end do ALL_NUCLIDES

      ! Check to make sure either all atom percents or all weight percents are
      ! given
      if (.not. (all(mat % atom_density > ZERO) .or. & 
           all(mat % atom_density < ZERO))) then
        message = "Cannot mix atom and weight percents in material " // &
             to_str(mat % id)
        call fatal_error()
      end if

      ! Determine density if it is a sum value
      if (sum_density) mat % density = sum(mat % atom_density)

      ! Clear lists
      call list_names % clear()
      call list_density % clear()

      ! =======================================================================
      ! READ AND PARSE <sab> TAG FOR S(a,b) DATA

      ! Get pointer list to XML <sab>
      call get_node_list(node_mat, "sab", node_sab_list)

      n_sab = get_list_size(node_sab_list)
      if (n_sab > 0) then
        ! Set number of S(a,b) tables
        mat % n_sab = n_sab

        ! Allocate names and indices for nuclides and tables
        allocate(mat % sab_names(n_sab))
        allocate(mat % i_sab_nuclides(n_sab))
        allocate(mat % i_sab_tables(n_sab))

        ! Initialize i_sab_nuclides
        mat % i_sab_nuclides = NONE

        do j = 1, n_sab
          ! Get pointer to S(a,b) table
          call get_list_item(node_sab_list, j, node_sab)

          ! Determine name of S(a,b) table
          if (.not.check_for_node(node_sab, "name") .or. &
              .not.check_for_node(node_sab, "xs")) then
            message = "Need to specify <name> and <xs> for S(a,b) table."
            call fatal_error()
          end if
          call get_node_value(node_sab, "name", name)
          call get_node_value(node_sab, "xs", temp_str)
          name = trim(name) // "." // trim(temp_str)
          mat % sab_names(j) = name

          ! Check that this nuclide is listed in the cross_sections.xml file
          if (.not. xs_listing_dict % has_key(name)) then
            message = "Could not find S(a,b) table " // trim(name) // &
                 " in cross_sections.xml file!"
            call fatal_error()
          end if

          ! Find index in xs_listing and set the name and alias according to the
          ! listing
          index_list = xs_listing_dict % get_key(name)
          name       = xs_listings(index_list) % name

          ! If this S(a,b) table hasn't been encountered yet, we need to add its
          ! name and alias to the sab_dict
          if (.not. sab_dict % has_key(name)) then
            index_sab = index_sab + 1
            mat % i_sab_tables(j) = index_sab
            call sab_dict % add_key(name, index_sab)
          else
            mat % i_sab_tables(j) = sab_dict % get_key(name)
          end if
        end do
      end if

      ! Add material to dictionary
      call material_dict % add_key(mat % id, i)
    end do

    ! Set total number of nuclides and S(a,b) tables
    n_nuclides_total = index_nuclide
    n_sab_tables     = index_sab

    ! Close materials XML file
    call close_xmldoc(doc)

  end subroutine read_materials_xml

!===============================================================================
! READ_TALLIES_XML reads data from a tallies.xml file and parses it, checking
! for errors and placing properly-formatted data in the right data structures
!===============================================================================

  subroutine read_tallies_xml()

    integer :: i             ! loop over user-specified tallies
    integer :: j             ! loop over words
    integer :: k             ! another loop index
    integer :: l             ! another loop index
    integer :: id            ! user-specified identifier
    integer :: i_mesh        ! index in meshes array
    integer :: n             ! size of arrays in mesh specification
    integer :: n_words       ! number of words read
    integer :: n_filters     ! number of filters
    integer :: n_new         ! number of new scores to add based on Pn tally
    integer :: n_scores      ! number of tot scores after adjusting for Pn tally
    integer :: n_order       ! Scattering order requested
    integer :: n_order_pos   ! Position of Scattering order in score name string
    integer :: MT            ! user-specified MT for score
    integer :: iarray3(3)    ! temporary integer array
    logical :: file_exists   ! does tallies.xml file exist?
    real(8) :: rarray3(3)    ! temporary double prec. array
    character(MAX_LINE_LEN) :: filename
    character(MAX_WORD_LEN) :: word
    character(MAX_WORD_LEN) :: score_name
    character(MAX_WORD_LEN) :: temp_str
    character(MAX_WORD_LEN), allocatable :: sarray(:)
    type(ElemKeyValueCI), pointer :: pair_list => null()
    type(TallyObject),    pointer :: t => null()
    type(StructuredMesh), pointer :: m => null()
    type(TallyFilter), allocatable :: filters(:) ! temporary filters
    type(Node), pointer :: doc => null()
    type(Node), pointer :: node_mesh => null()
    type(Node), pointer :: node_tal => null()
    type(Node), pointer :: node_filt => null()
    type(NodeList), pointer :: node_mesh_list => null()
    type(NodeList), pointer :: node_tal_list => null()
    type(NodeList), pointer :: node_filt_list => null()

    ! Check if tallies.xml exists
    filename = trim(path_input) // "tallies.xml"
    inquire(FILE=filename, EXIST=file_exists)
    if (.not. file_exists) then
      ! Since a tallies.xml file is optional, no error is issued here
      return
    end if

    ! Display output message
    message = "Reading tallies XML file..."
    call write_message(5)

    ! Parse tallies.xml file
    call open_xmldoc(doc, filename)

    ! ==========================================================================
    ! DETERMINE SIZE OF ARRAYS AND ALLOCATE

    ! Get pointer list to XML <mesh>
    call get_node_list(doc, "mesh", node_mesh_list)

    ! Get pointer list to XML <tally>
    call get_node_list(doc, "tally", node_tal_list)

    ! Check for user meshes
    n_user_meshes = get_list_size(node_mesh_list)
    if (cmfd_run) then
      n_meshes = n_user_meshes + n_cmfd_meshes
    else
      n_meshes = n_user_meshes
    end if

    ! Allocate mesh array
    if (n_meshes > 0) allocate(meshes(n_meshes))

    ! Check for user tallies
    n_user_tallies = get_list_size(node_tal_list)
    if (n_user_tallies == 0) then
      message = "No tallies present in tallies.xml file!"
      call warning()
    end if

    ! Allocate tally array
    if (n_user_tallies > 0) then
      call add_tallies("user", n_user_tallies)
    end if

    ! Check for <assume_separate> setting
    if (check_for_node(doc, "assume_separate")) then
      call get_node_value(doc, "assume_separate", temp_str)
      call lower_case(temp_str)
      if (trim(temp_str) == 'true' .or. trim(temp_str) == '1') &
        assume_separate = .true.
    end if

    ! ==========================================================================
    ! READ MESH DATA

    do i = 1, n_user_meshes
      m => meshes(i)

      ! Get pointer to mesh node
      call get_list_item(node_mesh_list, i, node_mesh)

      ! Copy mesh id
      if (check_for_node(node_mesh, "id")) then
        call get_node_value(node_mesh, "id", m % id)
      else
        message = "Must specify id for mesh in tally XML file."
        call fatal_error()
      end if

      ! Check to make sure 'id' hasn't been used
      if (mesh_dict % has_key(m % id)) then
        message = "Two or more meshes use the same unique ID: " // &
             to_str(m % id)
        call fatal_error()
      end if

      ! Read mesh type
      temp_str = ''
      if (check_for_node(node_mesh, "type")) &
        call get_node_value(node_mesh, "type", temp_str)
      call lower_case(temp_str)
      select case (trim(temp_str))
      case ('rect', 'rectangle', 'rectangular')
        m % type = LATTICE_RECT
      case ('hex', 'hexagon', 'hexagonal')
        m % type = LATTICE_HEX
      case default
        message = "Invalid mesh type: " // trim(temp_str)
        call fatal_error()
      end select

      ! Determine number of dimensions for mesh
      n = get_arraysize_integer(node_mesh, "dimension")
      if (n /= 2 .and. n /= 3) then
        message = "Mesh must be two or three dimensions."
        call fatal_error()
      end if
      m % n_dimension = n

      ! Allocate attribute arrays
      allocate(m % dimension(n))
      allocate(m % lower_left(n))
      allocate(m % width(n))
      allocate(m % upper_right(n))

      ! Check that dimensions are all greater than zero
      call get_node_array(node_mesh, "dimension", iarray3(1:n))
      if (any(iarray3(1:n) <= 0)) then
        message = "All entries on the <dimension> element for a tally mesh &
             &must be positive."
        call fatal_error()
      end if

      ! Read dimensions in each direction
      m % dimension = iarray3(1:n)

      ! Read mesh lower-left corner location
      if (m % n_dimension /= get_arraysize_double(node_mesh, "lower_left")) then
        message = "Number of entries on <lower_left> must be the same as &
             &the number of entries on <dimension>."
        call fatal_error()
      end if
      call get_node_array(node_mesh, "lower_left", m % lower_left)

      ! Make sure both upper-right or width were specified
      if (check_for_node(node_mesh, "upper_right") .and. &
          check_for_node(node_mesh, "width")) then
        message = "Cannot specify both <upper_right> and <width> on a &
             &tally mesh."
        call fatal_error()
      end if

      ! Make sure either upper-right or width was specified
      if (.not.check_for_node(node_mesh, "upper_right") .and. &
          .not.check_for_node(node_mesh, "width")) then
        message = "Must specify either <upper_right> and <width> on a &
             &tally mesh."
        call fatal_error()
      end if

      if (check_for_node(node_mesh, "width")) then
        ! Check to ensure width has same dimensions
        if (get_arraysize_double(node_mesh, "width") /= &
            get_arraysize_double(node_mesh, "lower_left")) then
          message = "Number of entries on <width> must be the same as the &
               &number of entries on <lower_left>."
          call fatal_error()
        end if

        ! Check for negative widths
        call get_node_array(node_mesh, "width", rarray3(1:n))
        if (any(rarray3(1:n) < ZERO)) then
          message = "Cannot have a negative <width> on a tally mesh."
          call fatal_error()
        end if

        ! Set width and upper right coordinate
        m % width = rarray3(1:n)
        m % upper_right = m % lower_left + m % dimension * m % width

      elseif (check_for_node(node_mesh, "upper_right")) then
        ! Check to ensure width has same dimensions
        if (get_arraysize_double(node_mesh, "upper_right") /= &
            get_arraysize_double(node_mesh, "lower_left")) then
          message = "Number of entries on <upper_right> must be the same as &
               &the number of entries on <lower_left>."
          call fatal_error()
        end if

        ! Check that upper-right is above lower-left
        call get_node_array(node_mesh, "upper_right", rarray3(1:n))
        if (any(rarray3(1:n) < m % lower_left)) then
          message = "The <upper_right> coordinates must be greater than the &
               &<lower_left> coordinates on a tally mesh."
          call fatal_error()
        end if

        ! Set width and upper right coordinate
        m % upper_right = rarray3(1:n)
        m % width = (m % upper_right - m % lower_left) / m % dimension
      end if

      ! Set volume fraction
      m % volume_frac = ONE/real(product(m % dimension),8)

      ! Add mesh to dictionary
      call mesh_dict % add_key(m % id, i)
    end do

    ! ==========================================================================
    ! READ TALLY DATA

    READ_TALLIES: do i = 1, n_user_tallies
      ! Get pointer to tally
      t => tallies(i)

      ! Get pointer to tally xml node
      call get_list_item(node_tal_list, i, node_tal)

      ! Set tally type to volume by default
      t % type = TALLY_VOLUME

      ! It's desirable to use a track-length esimator for tallies since
      ! generally more events will score to the tally, reducing the
      ! variance. However, for tallies that require information on
      ! post-collision parameters (e.g. tally with an energyout filter) the
      ! analog esimator must be used.

      t % estimator = ESTIMATOR_TRACKLENGTH

      ! Copy material id
      if (check_for_node(node_tal, "id")) then
        call get_node_value(node_tal, "id", t % id)
      else
        message = "Must specify id for tally in tally XML file."
        call fatal_error()
      end if

      ! Check to make sure 'id' hasn't been used
      if (tally_dict % has_key(t % id)) then
        message = "Two or more tallies use the same unique ID: " // &
             to_str(t % id)
        call fatal_error()
      end if

      ! Copy tally label
      t % label = ''
      if (check_for_node(node_tal, "label")) &
        call get_node_value(node_tal, "label", t % label)

      ! =======================================================================
      ! READ DATA FOR FILTERS

      ! In older versions, tally filters were specified with a <filters>
      ! element followed by sub-elements <cell>, <mesh>, etc. This checks for
      ! the old format and if it is present, raises an error

!     if (get_number_nodes(node_tal, "filters") > 0) then
!       message = "Tally filters should be specified with multiple <filter> &
!            &elements. Did you forget to change your <filters> element?"
!       call fatal_error()
!     end if

      ! Get pointer list to XML <filter> and get number of filters
      call get_node_list(node_tal, "filter", node_filt_list)
      n_filters = get_list_size(node_filt_list)

      if (n_filters /= 0) then

        ! Allocate filters array
        t % n_filters = n_filters
        allocate(t % filters(n_filters))

        READ_FILTERS: do j = 1, n_filters
          ! Get pointer to filter xml node
          call get_list_item(node_filt_list, j, node_filt)

          ! Convert filter type to lower case
          temp_str = ''
          if (check_for_node(node_filt, "type")) &
            call get_node_value(node_filt, "type", temp_str)
          call lower_case(temp_str)

          ! Determine number of bins
          if (check_for_node(node_filt, "bins")) then
            if (trim(temp_str) == 'energy' .or. &
                trim(temp_str) == 'energyout') then
              n_words = get_arraysize_double(node_filt, "bins")
            else
              n_words = get_arraysize_integer(node_filt, "bins")
            end if
          else
            message = "Bins not set in filter on tally " // trim(to_str(t % id))
            call fatal_error()
          end if

          ! Determine type of filter
          select case (temp_str)
          case ('cell')
            ! Set type of filter
            t % filters(j) % type = FILTER_CELL

            ! Set number of bins
            t % filters(j) % n_bins = n_words

            ! Allocate and store bins
            allocate(t % filters(j) % int_bins(n_words))
            call get_node_array(node_filt, "bins", t % filters(j) % int_bins)

          case ('cellborn')
            ! Set type of filter
            t % filters(j) % type = FILTER_CELLBORN

            ! Set number of bins
            t % filters(j) % n_bins = n_words

            ! Allocate and store bins
            allocate(t % filters(j) % int_bins(n_words))
            call get_node_array(node_filt, "bins", t % filters(j) % int_bins)

          case ('material')
            ! Set type of filter
            t % filters(j) % type = FILTER_MATERIAL

            ! Set number of bins
            t % filters(j) % n_bins = n_words

            ! Allocate and store bins
            allocate(t % filters(j) % int_bins(n_words))
            call get_node_array(node_filt, "bins", t % filters(j) % int_bins)

          case ('universe')
            ! Set type of filter
            t % filters(j) % type = FILTER_UNIVERSE

            ! Set number of bins
            t % filters(j) % n_bins = n_words

            ! Allocate and store bins
            allocate(t % filters(j) % int_bins(n_words))
            call get_node_array(node_filt, "bins", t % filters(j) % int_bins)

          case ('surface')
            message = "Surface filter is not yet supported!"
            call fatal_error()

            ! Set type of filter
            t % filters(j) % type = FILTER_SURFACE

            ! Set number of bins
            t % filters(j) % n_bins = n_words

            ! Allocate and store bins
            allocate(t % filters(j) % int_bins(n_words))
            call get_node_array(node_filt, "bins", t % filters(j) % int_bins)

          case ('mesh')
            ! Set type of filter
            t % filters(j) % type = FILTER_MESH

            ! Check to make sure multiple meshes weren't given
            if (n_words /= 1) then
              message = "Can only have one mesh filter specified."
              call fatal_error()
            end if

            ! Determine id of mesh
            call get_node_value(node_filt, "bins", id)

            ! Get pointer to mesh
            if (mesh_dict % has_key(id)) then
              i_mesh = mesh_dict % get_key(id)
              m => meshes(i_mesh)
            else
              message = "Could not find mesh " // trim(to_str(id)) // &
                   " specified on tally " // trim(to_str(t % id))
              call fatal_error()
            end if

            ! Determine number of bins -- this is assuming that the tally is
            ! a volume tally and not a surface current tally. If it is a
            ! surface current tally, the number of bins will get reset later
            t % filters(j) % n_bins = product(m % dimension)

            ! Allocate and store index of mesh
            allocate(t % filters(j) % int_bins(1))
            t % filters(j) % int_bins(1) = i_mesh

          case ('energy')
            ! Set type of filter
            t % filters(j) % type = FILTER_ENERGYIN

            ! Set number of bins
            t % filters(j) % n_bins = n_words - 1

            ! Allocate and store bins
            allocate(t % filters(j) % real_bins(n_words))
            call get_node_array(node_filt, "bins", t % filters(j) % real_bins)

          case ('energyout')
            ! Set type of filter
            t % filters(j) % type = FILTER_ENERGYOUT

            ! Set number of bins
            t % filters(j) % n_bins = n_words - 1

            ! Allocate and store bins
            allocate(t % filters(j) % real_bins(n_words))
            call get_node_array(node_filt, "bins", t % filters(j) % real_bins)

            ! Set to analog estimator
            t % estimator = ESTIMATOR_ANALOG

          case default
            ! Specified tally filter is invalid, raise error
            message = "Unknown filter type '" // & 
                 trim(temp_str) // "' on tally " // &
                 trim(to_str(t % id)) // "."
            call fatal_error()

          end select

          ! Set find_filter, e.g. if filter(3) has type FILTER_CELL, then
          ! find_filter(FILTER_CELL) would be set to 3.

          t % find_filter(t % filters(j) % type) = j

        end do READ_FILTERS

        ! Check that both cell and surface weren't specified
        if (t % find_filter(FILTER_CELL) > 0 .and. &
             t % find_filter(FILTER_SURFACE) > 0) then
          message = "Cannot specify both cell and surface filters for tally " &
               // trim(to_str(t % id))
          call fatal_error()
        end if

      else
        ! No filters were specified
        t % n_filters = 0
      end if

      ! =======================================================================
      ! READ DATA FOR NUCLIDES

      if (check_for_node(node_tal, "nuclides")) then

        ! Allocate a temporary string array for nuclides and copy values over
        allocate(sarray(get_arraysize_string(node_tal, "nuclides")))
        call get_node_array(node_tal, "nuclides", sarray)

        if (trim(sarray(1)) == 'all') then
          ! Handle special case <nuclides>all</nuclides>
          allocate(t % nuclide_bins(n_nuclides_total + 1))

          ! Set bins to 1, 2, 3, ..., n_nuclides_total, -1
          t % nuclide_bins(1:n_nuclides_total) = &
               (/ (j, j=1, n_nuclides_total) /)
          t % nuclide_bins(n_nuclides_total + 1) = -1

          ! Set number of nuclide bins
          t % n_nuclide_bins = n_nuclides_total + 1

          ! Set flag so we can treat this case specially
          t % all_nuclides = .true.
        else
          ! Any other case, e.g. <nuclides>U-235 Pu-239</nuclides>
          n_words = get_arraysize_string(node_tal, "nuclides") 
          allocate(t % nuclide_bins(n_words))
          do j = 1, n_words
            ! Check if total material was specified
            if (trim(sarray(j)) == 'total') then
              t % nuclide_bins(j) = -1
              cycle
            end if

            ! Check if xs specifier was given
            if (ends_with(sarray(j), 'c')) then
              word = sarray(j)
            else
              if (default_xs == '') then
                ! No default cross section specified, search through nuclides
                pair_list => nuclide_dict % keys()
                do while (associated(pair_list))
                  if (starts_with(pair_list % key, &
                       sarray(j))) then
                    word = pair_list % key(1:150)
                    exit
                  end if
                  
                  ! Advance to next
                  pair_list => pair_list % next
                end do

                ! Check if no nuclide was found
                if (.not. associated(pair_list)) then
                  message = "Could not find the nuclide " // trim(&
                       sarray(j)) // " specified in tally " &
                       // trim(to_str(t % id)) // " in any material."
                  call fatal_error()
                end if
                deallocate(pair_list)
              else
                ! Set nuclide to default xs
                word = trim(sarray(j)) // "." // default_xs
              end if
            end if

            ! Check to make sure nuclide specified is in problem
            if (.not. nuclide_dict % has_key(word)) then
              message = "The nuclide " // trim(word) // " from tally " // &
                   trim(to_str(t % id)) // " is not present in any material."
              call fatal_error()
            end if

            ! Set bin to index in nuclides array
            t % nuclide_bins(j) = nuclide_dict % get_key(word)
          end do

          ! Set number of nuclide bins
          t % n_nuclide_bins = n_words
        end if

        ! Deallocate temporary string array
        deallocate(sarray)

      else
        ! No <nuclides> were specified -- create only one bin will be added
        ! for the total material.
        allocate(t % nuclide_bins(1))
        t % nuclide_bins(1) = -1
        t % n_nuclide_bins = 1
      end if

      ! =======================================================================
      ! READ DATA FOR SCORES

      if (check_for_node(node_tal, "scores")) then
        ! Loop through scores and determine if a scatter-p# input was used
        ! to allow for proper pre-allocating of t % score_bins
        ! This scheme allows multiple scatter-p# to be requested by the user
        ! if so desired
        n_words = get_arraysize_string(node_tal, "scores")
        allocate(sarray(n_words))
        call get_node_array(node_tal, "scores", sarray)
        n_new = 0
        do j = 1, n_words
          call lower_case(sarray(j))
          ! Find if scores(j) is of the form 'scatter-p'
          ! If so, get the number and do a select case on that.
          score_name = trim(sarray(j))
          if (starts_with(score_name,'scatter-p')) then
            n_order_pos = scan(score_name,'0123456789')
            n_order = int(str_to_int( &
              score_name(n_order_pos:(len_trim(score_name)))),4)
            if (n_order > SCATT_ORDER_MAX) then
              ! Throw a warning. Set to the maximum number.
              ! The above scheme will essentially take the absolute value
              message = "Invalid scattering order of " // trim(to_str(n_order)) // &
                " requested. Setting to the maximum permissible value, " // &
                trim(to_str(SCATT_ORDER_MAX))
              call warning()
              n_order = SCATT_ORDER_MAX
              sarray(j) = SCATT_ORDER_MAX_PNSTR
            end if
            n_new = n_new + n_order
          end if
        end do
        n_scores = n_words + n_new
        
        ! Allocate accordingly
        allocate(t % score_bins(n_scores))
        allocate(t % scatt_order(n_scores))
        t % scatt_order = 0
        j = 0
        do l = 1, n_words
          j = j + 1
          ! Get the input string in scores(l) but if scatter-n or scatter-pn
          ! then strip off the n, and store it as an integer to be used later
          ! Peform the select case on this modified (number removed) string
          score_name = sarray(l)
          if (starts_with(score_name,'scatter-p')) then
            n_order_pos = scan(score_name,'0123456789')
            n_order = int(str_to_int( &
              score_name(n_order_pos:(len_trim(score_name)))),4)
            if (n_order > SCATT_ORDER_MAX) then
              ! Throw a warning. Set to the maximum number.
              ! The above scheme will essentially take the absolute value
              message = "Invalid scattering order of " // trim(to_str(n_order)) // &
                " requested. Setting to the maximum permissible value, " // &
                trim(to_str(SCATT_ORDER_MAX))
              call warning()
              n_order = SCATT_ORDER_MAX
            end if
            score_name = "scatter-pn"
          else if (starts_with(score_name,'scatter-')) then
            n_order_pos = scan(score_name,'0123456789')
            n_order = int(str_to_int( &
              score_name(n_order_pos:(len_trim(score_name)))),4)
            if (n_order > SCATT_ORDER_MAX) then
              ! Throw a warning. Set to the maximum number.
              ! The above scheme will essentially take the absolute value
              message = "Invalid scattering order of " // trim(to_str(n_order)) // &
                " requested. Setting to the maximum permissible value, " // &
                trim(to_str(SCATT_ORDER_MAX))
              call warning()
              n_order = SCATT_ORDER_MAX
            end if
            score_name = "scatter-n"
          end if
          
          select case (trim(score_name))
          case ('flux')
            ! Prohibit user from tallying flux for an individual nuclide
            if (.not. (t % n_nuclide_bins == 1 .and. &
                 t % nuclide_bins(1) == -1)) then
              message = "Cannot tally flux for an individual nuclide."
              call fatal_error()
            end if

            t % score_bins(j) = SCORE_FLUX
            if (t % find_filter(FILTER_ENERGYOUT) > 0) then
              message = "Cannot tally flux with an outgoing energy filter."
              call fatal_error()
            end if
          case ('total')
            t % score_bins(j) = SCORE_TOTAL
            if (t % find_filter(FILTER_ENERGYOUT) > 0) then
              message = "Cannot tally total reaction rate with an &
                   &outgoing energy filter."
              call fatal_error()
            end if
          case ('scatter')
            t % score_bins(j) = SCORE_SCATTER
            
          case ('nu-scatter')
            t % score_bins(j) = SCORE_NU_SCATTER

            ! Set tally estimator to analog
            t % estimator = ESTIMATOR_ANALOG
          case ('scatter-n')
            if (n_order == 0) then
              t % score_bins(j) = SCORE_SCATTER
            else
              t % score_bins(j) = SCORE_SCATTER_N
              ! Set tally estimator to analog
              t % estimator = ESTIMATOR_ANALOG
            end if
            t % scatt_order(j) = n_order
            
          case ('scatter-pn')
            t % estimator = ESTIMATOR_ANALOG
            ! Setup P0:Pn
            t % score_bins(j : j + n_order) = SCORE_SCATTER_PN
            t % scatt_order(j : j + n_order) = n_order
            j = j + n_order
            
          case('transport')
            t % score_bins(j) = SCORE_TRANSPORT

            ! Set tally estimator to analog
            t % estimator = ESTIMATOR_ANALOG
          case ('diffusion')
            message = "Diffusion score no longer supported for tallies, & 
                      &please remove"
            call fatal_error()
          case ('n1n')
            t % score_bins(j) = SCORE_N_1N

            ! Set tally estimator to analog
            t % estimator = ESTIMATOR_ANALOG
          case ('n2n')
            t % score_bins(j) = N_2N

          case ('n3n')
            t % score_bins(j) = N_3N

          case ('n4n')
            t % score_bins(j) = N_4N

          case ('absorption')
            t % score_bins(j) = SCORE_ABSORPTION
            if (t % find_filter(FILTER_ENERGYOUT) > 0) then
              message = "Cannot tally absorption rate with an outgoing &
                   &energy filter."
              call fatal_error()
            end if
          case ('fission')
            t % score_bins(j) = SCORE_FISSION
            if (t % find_filter(FILTER_ENERGYOUT) > 0) then
              message = "Cannot tally fission rate with an outgoing &
                   &energy filter."
              call fatal_error()
            end if
          case ('nu-fission')
            t % score_bins(j) = SCORE_NU_FISSION
            if (t % find_filter(FILTER_ENERGYOUT) > 0) then
              ! Set tally estimator to analog
              t % estimator = ESTIMATOR_ANALOG
            end if
          case ('kappa-fission')
            t % score_bins(j) = SCORE_KAPPA_FISSION
          case ('current')
            t % score_bins(j) = SCORE_CURRENT
            t % type = TALLY_SURFACE_CURRENT

            ! Check to make sure that current is the only desired response
            ! for this tally
            if (n_words > 1) then
              message = "Cannot tally other scoring functions in the same &
                   &tally as surface currents. Separate other scoring &
                   &functions into a distinct tally."
              call fatal_error()
            end if

            ! Since the number of bins for the mesh filter was already set
            ! assuming it was a volume tally, we need to adjust the number
            ! of bins

            ! Get index of mesh filter
            k = t % find_filter(FILTER_MESH)

            ! Get pointer to mesh
            i_mesh = t % filters(k) % int_bins(1)
            m => meshes(i_mesh)

            ! We need to increase the dimension by one since we also need
            ! currents coming into and out of the boundary mesh cells.
            t % filters(k) % n_bins = product(m % dimension + 1)

            ! Copy filters to temporary array
            allocate(filters(t % n_filters + 1))
            filters(1:t % n_filters) = t % filters

            ! Move allocation back -- filters becomes deallocated during
            ! this call
            call move_alloc(FROM=filters, TO=t%filters)

            ! Add surface filter
            t % n_filters = t % n_filters + 1
            t % filters(t % n_filters) % type = FILTER_SURFACE
            t % filters(t % n_filters) % n_bins = 2 * m % n_dimension
            allocate(t % filters(t % n_filters) % int_bins(&
                 2 * m % n_dimension))
            if (m % n_dimension == 2) then
              t % filters(t % n_filters) % int_bins = (/ IN_RIGHT, &
                   OUT_RIGHT, IN_FRONT, OUT_FRONT /)
            elseif (m % n_dimension == 3) then
              t % filters(t % n_filters) % int_bins = (/ IN_RIGHT, &
                   OUT_RIGHT, IN_FRONT, OUT_FRONT, IN_TOP, OUT_TOP /)
            end if
            t % find_filter(FILTER_SURFACE) = t % n_filters

          case ('events')
            t % score_bins(j) = SCORE_EVENTS

          case default
            ! Assume that user has specified an MT number
            MT = int(str_to_int(score_name))

            if (MT /= ERROR_INT) then
              ! Specified score was an integer
              if (MT > 1) then
                t % score_bins(j) = MT
              else
                message = "Invalid MT on <scores>: " // &
                     trim(sarray(j))
                call fatal_error()
              end if

            else
              ! Specified score was not an integer
              message = "Unknown scoring function: " // &
                   trim(sarray(j))
              call fatal_error()
            end if

          end select
        end do
        t % n_score_bins = n_scores
        t % n_user_score_bins = n_words

        ! Deallocate temporary string array of scores
        deallocate(sarray)
      else
        message = "No <scores> specified on tally " // trim(to_str(t % id)) &
             // "."
        call fatal_error()
      end if

      ! =======================================================================
      ! SET TALLY ESTIMATOR

      ! Check if user specified estimator
      if (check_for_node(node_tal, "estimator")) then
        temp_str = ''
        call get_node_value(node_tal, "estimator", temp_str)
        select case(trim(temp_str))
        case ('analog')
          t % estimator = ESTIMATOR_ANALOG

        case ('tracklength', 'track-length', 'pathlength', 'path-length')
          ! If the estimator was set to an analog estimator, this means the
          ! tally needs post-collision information
          if (t % estimator == ESTIMATOR_ANALOG) then
            message = "Cannot use track-length estimator for tally " &
                 // to_str(t % id)
            call fatal_error()
          end if

          ! Set estimator to track-length estimator
          t % estimator = ESTIMATOR_TRACKLENGTH

        case default
          message = "Invalid estimator '" // trim(temp_str) &
               // "' on tally " // to_str(t % id)
          call fatal_error()
        end select
      end if

      ! Add tally to dictionary
      call tally_dict % add_key(t % id, i)

    end do READ_TALLIES

    ! Close XML document
    call close_xmldoc(doc)

  end subroutine read_tallies_xml

!===============================================================================
! READ_PLOTS_XML reads data from a plots.xml file
!===============================================================================

  subroutine read_plots_xml()

    integer i, j
    integer n_cols, col_id, n_comp, n_masks
    integer, allocatable :: iarray(:)
    logical :: file_exists              ! does plots.xml file exist?
    character(MAX_LINE_LEN) :: filename ! absolute path to plots.xml
    character(MAX_LINE_LEN) :: temp_str
    type(ObjectPlot), pointer :: pl => null()
    type(Node), pointer :: doc => null()
    type(Node), pointer :: node_plot => null()
    type(Node), pointer :: node_col => null()
    type(Node), pointer :: node_mask => null()
    type(NodeList), pointer :: node_plot_list => null()
    type(NodeList), pointer :: node_col_list => null()
    type(NodeList), pointer :: node_mask_list => null()

    ! Check if plots.xml exists
    filename = trim(path_input) // "plots.xml"
    inquire(FILE=filename, EXIST=file_exists)
    if (.not. file_exists) then
      message = "Plots XML file '" // trim(filename) // "' does not exist!"
      call fatal_error()
    end if

    ! Display output message
    message = "Reading plot XML file..."
    call write_message(5)

    ! Parse plots.xml file
    call open_xmldoc(doc, filename)

    ! Get list pointer to XML <plot>
    call get_node_list(doc, "plot", node_plot_list)

    ! Allocate plots array
    n_plots = get_list_size(node_plot_list)
    allocate(plots(n_plots))

    READ_PLOTS: do i = 1, n_plots
      pl => plots(i)

      ! Get pointer to plot XML node
      call get_list_item(node_plot_list, i, node_plot)

      ! Copy data into plots
      if (check_for_node(node_plot, "id")) then
        call get_node_value(node_plot, "id", pl % id)
      else
        message = "Must specify plot id in plots XML file."
        call fatal_error()
      end if

      ! Check to make sure 'id' hasn't been used
      if (plot_dict % has_key(pl % id)) then
        message = "Two or more plots use the same unique ID: " // &
             to_str(pl % id)
        call fatal_error()
      end if

      ! Copy plot type
      temp_str = 'slice'
      if (check_for_node(node_plot, "type")) &
        call get_node_value(node_plot, "type", temp_str)
      call lower_case(temp_str)
      select case (trim(temp_str))
      case ("slice")
        pl % type = PLOT_TYPE_SLICE
      case ("voxel")
        pl % type = PLOT_TYPE_VOXEL
      case default
        message = "Unsupported plot type '" // trim(temp_str) &
             // "' in plot " // trim(to_str(pl % id))
        call fatal_error()
      end select

      ! Set output file path
      filename = "plot"
      if (check_for_node(node_plot, "filename")) &
        call get_node_value(node_plot, "filename", filename)
      select case (pl % type)
      case (PLOT_TYPE_SLICE)
        pl % path_plot = trim(path_input) // trim(to_str(pl % id)) // &
             "_" // trim(filename) // ".ppm"
      case (PLOT_TYPE_VOXEL)
        pl % path_plot = trim(path_input) // trim(to_str(pl % id)) // &
             "_" // trim(filename) // ".voxel"
      end select
      
      ! Copy plot pixel size
      if (pl % type == PLOT_TYPE_SLICE) then
        if (get_arraysize_integer(node_plot, "pixels") == 2) then
          call get_node_array(node_plot, "pixels", pl % pixels(1:2))
        else
          message = "<pixels> must be length 2 in slice plot " // &
                    trim(to_str(pl % id))
          call fatal_error()
        end if
      else if (pl % type == PLOT_TYPE_VOXEL) then
        if (get_arraysize_integer(node_plot, "pixels") == 3) then
          call get_node_array(node_plot, "pixels", pl % pixels(1:3))
        else
          message = "<pixels> must be length 3 in voxel plot " // &
                    trim(to_str(pl % id))
          call fatal_error()
        end if
      end if

      ! Copy plot background color
      if (check_for_node(node_plot, "background")) then
        if (pl % type == PLOT_TYPE_VOXEL) then
          message = "Background color ignored in voxel plot " // & 
                     trim(to_str(pl % id))
          call warning()
        end if
        if (get_arraysize_integer(node_plot, "background") == 3) then
          call get_node_array(node_plot, "background", pl % not_found % rgb)
        else
          message = "Bad background RGB " &
               // "in plot " // trim(to_str(pl % id))
          call fatal_error()
        end if
      else
        pl % not_found % rgb = (/ 255, 255, 255 /)
      end if
      
      ! Copy plot basis
      if (pl % type == PLOT_TYPE_SLICE) then
        temp_str = 'xy'
        if (check_for_node(node_plot, "basis")) &
          call get_node_value(node_plot, "basis", temp_str)
        call lower_case(temp_str)
        select case (trim(temp_str))
        case ("xy")
          pl % basis = PLOT_BASIS_XY
        case ("xz")
          pl % basis = PLOT_BASIS_XZ
        case ("yz")
          pl % basis = PLOT_BASIS_YZ
        case default
          message = "Unsupported plot basis '" // trim(temp_str) & 
               // "' in plot " // trim(to_str(pl % id))
          call fatal_error()
        end select
      end if
      
      ! Copy plotting origin
      if (get_arraysize_double(node_plot, "origin") == 3) then
        call get_node_array(node_plot, "origin", pl % origin)
      else
        message = "Origin must be length 3 " &
             // "in plot " // trim(to_str(pl % id))
        call fatal_error()
      end if

      ! Copy plotting width
      if (pl % type == PLOT_TYPE_SLICE) then
        if (get_arraysize_double(node_plot, "width") == 2) then
          call get_node_array(node_plot, "width", pl % width(1:2))
        else
          message = "<width> must be length 2 in slice plot " // &
                    trim(to_str(pl % id))
          call fatal_error()
        end if
      else if (pl % type == PLOT_TYPE_VOXEL) then
        if (get_arraysize_double(node_plot, "width") == 3) then
          call get_node_array(node_plot, "width", pl % width(1:3))
        else
          message = "<width> must be length 3 in voxel plot " // &
                    trim(to_str(pl % id))
          call fatal_error()
        end if
      end if

      ! Copy plot color type and initialize all colors randomly
      temp_str = "cell"
      if (check_for_node(node_plot, "color")) &
        call get_node_value(node_plot, "color", temp_str)
      call lower_case(temp_str)
      select case (trim(temp_str))
      case ("cell")

        pl % color_by = PLOT_COLOR_CELLS
        allocate(pl % colors(n_cells))
        do j = 1, n_cells
          pl % colors(j) % rgb(1) = int(prn()*255)
          pl % colors(j) % rgb(2) = int(prn()*255)
          pl % colors(j) % rgb(3) = int(prn()*255)
        end do

      case ("mat", "material")

        pl % color_by = PLOT_COLOR_MATS
        allocate(pl % colors(n_materials))
        do j = 1, n_materials
          pl % colors(j) % rgb(1) = int(prn()*255)
          pl % colors(j) % rgb(2) = int(prn()*255)
          pl % colors(j) % rgb(3) = int(prn()*255)
        end do

      case default
        message = "Unsupported plot color type '" // trim(temp_str) &
             // "' in plot " // trim(to_str(pl % id))
        call fatal_error()
      end select

      ! Get the number of <col_spec> nodes and get a list of them
      call get_node_list(node_plot, "col_spec", node_col_list)
      n_cols = get_list_size(node_col_list)

      ! Copy user specified colors
      if (n_cols /= 0) then
      
        if (pl % type == PLOT_TYPE_VOXEL) then
          message = "Color specifications ignored in voxel plot " // & 
                     trim(to_str(pl % id))
          call warning()
        end if
      
        do j = 1, n_cols

          ! Get pointer to color spec XML node
          call get_list_item(node_col_list, j, node_col)

          ! Check and make sure 3 values are specified for RGB
          if (get_arraysize_double(node_col, "rgb") /= 3) then
            message = "Bad RGB " &
                 // "in plot " // trim(to_str(pl % id))
            call fatal_error()          
          end if

          ! Ensure that there is an id for this color specification
          if (check_for_node(node_col, "id")) then
            call get_node_value(node_col, "id", col_id)
          else
            message = "Must specify id for color specification in plot " // &
                      trim(to_str(pl % id))
            call fatal_error()
          end if

          ! Add RGB
          if (pl % color_by == PLOT_COLOR_CELLS) then

            if (cell_dict % has_key(col_id)) then
              col_id = cell_dict % get_key(col_id)
              call get_node_array(node_col, "rgb", pl % colors(col_id) % rgb)
            else
              message = "Could not find cell " // trim(to_str(col_id)) // &
                   " specified in plot " // trim(to_str(pl % id))
              call fatal_error()
            end if

          else if (pl % color_by == PLOT_COLOR_MATS) then

            if (material_dict % has_key(col_id)) then
              col_id = material_dict % get_key(col_id)
              call get_node_array(node_col, "rgb", pl % colors(col_id) % rgb)
            else
              message = "Could not find material " // trim(to_str(col_id)) // &
                   " specified in plot " // trim(to_str(pl % id))
              call fatal_error()
            end if

          end if
        end do
      end if

      ! Deal with masks
      call get_node_list(node_plot, "mask", node_mask_list)
      n_masks = get_list_size(node_mask_list)
      if (n_masks /= 0) then
      
        if (pl % type == PLOT_TYPE_VOXEL) then
          message = "Mask ignored in voxel plot " // & 
                     trim(to_str(pl % id))
          call warning()
        end if
      
        select case(n_masks)
          case default
            message = "Mutliple masks" // &
                 " specified in plot " // trim(to_str(pl % id))
            call fatal_error()
          case (1)

            ! Get pointer to mask
            call get_list_item(node_mask_list, 1, node_mask)

            ! Determine how many components there are and allocate
            n_comp = 0
            n_comp = get_arraysize_integer(node_mask, "components")
            if (n_comp == 0) then
              message = "Missing <components> in mask of plot " // &
                        trim(to_str(pl % id))
              call fatal_error()
            end if
            allocate(iarray(n_comp))
            call get_node_array(node_mask, "components", iarray)
 
            ! First we need to change the user-specified identifiers to indices
            ! in the cell and material arrays
            do j=1, n_comp
              col_id = iarray(j)
            
              if (pl % color_by == PLOT_COLOR_CELLS) then
              
                if (cell_dict % has_key(col_id)) then
                  iarray(j) = cell_dict % get_key(col_id)
                else
                  message = "Could not find cell " // trim(to_str(col_id)) // &
                       " specified in the mask in plot " // trim(to_str(pl % id))
                  call fatal_error()
                end if
              
              else if (pl % color_by == PLOT_COLOR_MATS) then
              
                if (material_dict % has_key(col_id)) then
                  iarray(j) = material_dict % get_key(col_id)
                else
                  message = "Could not find material " // trim(to_str(col_id)) // &
                       " specified in the mask in plot " // trim(to_str(pl % id))
                  call fatal_error()
                end if
                
              end if  
            end do
          
            ! Alter colors based on mask information
            do j=1,size(pl % colors)
              if (.not. any(j .eq. iarray)) then
                if (check_for_node(node_mask, "background")) then
                  call get_node_array(node_mask, "background", pl % colors(j) % rgb)
                else
                  message = "Missing <background> in mask of plot " // &
                            trim(to_str(pl % id))
                  call fatal_error()
                end if
              end if
            end do

            deallocate(iarray)
            
        end select
        
      end if

      ! Add plot to dictionary
      call plot_dict % add_key(pl % id, i)

    end do READ_PLOTS

    ! Close plots XML file
    call close_xmldoc(doc)

  end subroutine read_plots_xml

!===============================================================================
! READ_CROSS_SECTIONS_XML reads information from a cross_sections.xml file. This
! file contains a listing of the ACE cross sections that may be used.
!===============================================================================

  subroutine read_cross_sections_xml()

    integer :: i           ! loop index
    integer :: filetype    ! default file type
    integer :: recl        ! default record length
    integer :: entries     ! default number of entries
    logical :: file_exists ! does cross_sections.xml exist?
    character(MAX_WORD_LEN)  :: directory ! directory with cross sections
    character(MAX_LINE_LEN)  :: temp_str
    type(XsListing), pointer :: listing => null()
    type(Node), pointer :: doc => null()
    type(Node), pointer :: node_ace => null()
    type(NodeList), pointer :: node_ace_list => null()

    ! Check if cross_sections.xml exists
    inquire(FILE=path_cross_sections, EXIST=file_exists)
    if (.not. file_exists) then
       ! Could not find cross_sections.xml file
       message = "Cross sections XML file '" // trim(path_cross_sections) // &
            "' does not exist!"
       call fatal_error()
    end if
    
    message = "Reading cross sections XML file..."
    call write_message(5)

    ! Parse cross_sections.xml file
    call open_xmldoc(doc, path_cross_sections)

    if (check_for_node(doc, "directory")) then
       ! Copy directory information if present
       call get_node_value(doc, "directory", directory)
    else
       ! If no directory is listed in cross_sections.xml, by default select the
       ! directory in which the cross_sections.xml file resides
       i = index(path_cross_sections, "/", BACK=.true.)
       directory = path_cross_sections(1:i)
    end if

    ! determine whether binary/ascii
    temp_str = ''
    if (check_for_node(doc, "filetype")) &
      call get_node_value(doc, "filetype", temp_str)
    if (trim(temp_str) == 'ascii') then
       filetype = ASCII
    elseif (trim(temp_str) == 'binary') then
       filetype = BINARY
    elseif (len_trim(temp_str) == 0) then
       filetype = ASCII
    else
       message = "Unknown filetype in cross_sections.xml: " // trim(temp_str)
       call fatal_error()
    end if

    ! copy default record length and entries for binary files
    if (filetype == BINARY) then
      call get_node_value(doc, "record_length", recl)
      call get_node_value(doc, "entries", entries)
    end if

    ! Get node list of all <ace_table>
    call get_node_list(doc, "ace_table", node_ace_list)
    n_listings = get_list_size(node_ace_list)

    ! Allocate xs_listings array
    if (n_listings == 0) then
       message = "No ACE table listings present in cross_sections.xml file!"
       call fatal_error()
    else
       allocate(xs_listings(n_listings))
    end if

    do i = 1, n_listings
       listing => xs_listings(i)

       ! Get pointer to ace table XML node
       call get_list_item(node_ace_list, i, node_ace)

       ! copy a number of attributes
       call get_node_value(node_ace, "name", listing % name)
       if (check_for_node(node_ace, "alias")) &
         call get_node_value(node_ace, "alias", listing % alias)
       call get_node_value(node_ace, "zaid", listing % zaid)
       call get_node_value(node_ace, "awr", listing % awr)
       if (check_for_node(node_ace, "temperature")) &
         call get_node_value(node_ace, "temperature", listing % kT)
       call get_node_value(node_ace, "location", listing % location)

       ! determine type of cross section
       if (ends_with(listing % name, 'c')) then
          listing % type = ACE_NEUTRON
       elseif (ends_with(listing % name, 't')) then
          listing % type = ACE_THERMAL
       end if

       ! set filetype, record length, and number of entries
       if (check_for_node(node_ace, "filetype")) then
         temp_str = ''
         call get_node_value(node_ace, "filetype", temp_str)
         if (temp_str == 'ascii') then
           listing % filetype = ASCII
         else if (temp_str == 'binary') then
           listing % filetype = BINARY
         end if
       else
         listing % filetype = filetype
       end if

       ! Set record length and entries for binary files
       if (filetype == BINARY) then
         listing % recl     = recl
         listing % entries  = entries
       end if

       ! determine metastable state
       if (.not.check_for_node(node_ace, "metastable")) then
          listing % metastable = .false.
       else
          listing % metastable = .true.
       end if

       ! determine path of cross section table
       if (check_for_node(node_ace, "path")) then
         call get_node_value(node_ace, "path", temp_str)
       else
         message = "Path missing for isotope " // listing % name
         call fatal_error()
       end if

       if (starts_with(temp_str, '/')) then
          listing % path = trim(temp_str)
       else
          if (ends_with(directory,'/')) then
             listing % path = trim(directory) // trim(temp_str)
          else
             listing % path = trim(directory) // '/' // trim(temp_str)
          end if
       end if

       ! create dictionary entry for both name and alias
       call xs_listing_dict % add_key(listing % name, i)
       if (check_for_node(node_ace, "alias")) then
         call xs_listing_dict % add_key(listing % alias, i)
       end if
    end do

    ! Close cross sections XML file
    call close_xmldoc(doc)

  end subroutine read_cross_sections_xml

!===============================================================================
! EXPAND_NATURAL_ELEMENT converts natural elements specified using an <element>
! tag within a material into individual isotopes based on IUPAC Isotopic
! Compositions of the Elements 2009 (doi:10.1351/PAC-REP-10-06-02). In some
! cases, modifications have been made to work with ENDF/B-VII.1 where
! evaluations of particular isotopes don't exist.
!===============================================================================

  subroutine expand_natural_element(name, xs, density, list_names, &
       list_density)

    character(*),   intent(in)    :: name
    character(*),   intent(in)    :: xs
    real(8),        intent(in)    :: density
    type(ListChar), intent(inout) :: list_names
    type(ListReal), intent(inout) :: list_density

    character(2) :: element_name

    element_name = name(1:2)
    call lower_case(element_name)

    select case (element_name)
    case ('h')
      call list_names % append('1001.' // xs)
      call list_density % append(density * 0.999885_8)
      call list_names % append('1002.' // xs)
      call list_density % append(density * 0.000115_8)

    case ('he')
      call list_names % append('2003.' // xs)
      call list_density % append(density * 0.00000134_8)
      call list_names % append('2004.' // xs)
      call list_density % append(density * 0.99999866_8)

    case ('li')
      call list_names % append('3006.' // xs)
      call list_density % append(density * 0.0759_8)
      call list_names % append('3007.' // xs)
      call list_density % append(density * 0.9241_8)

    case ('be')
      call list_names % append('4009.' // xs)
      call list_density % append(density)

    case ('b')
      call list_names % append('5010.' // xs)
      call list_density % append(density * 0.199_8)
      call list_names % append('5011.' // xs)
      call list_density % append(density * 0.801_8)

    case ('c')
      ! The evaluation of Carbon in ENDF/B-VII.1 and JEFF 3.1.2 is a natural
      ! element, i.e. it's not possible to split into C-12 and C-13.
      call list_names % append('6000.' // xs)
      call list_density % append(density)

    case ('n')
      call list_names % append('7014.' // xs)
      call list_density % append(density * 0.99636_8)
      call list_names % append('7015.' // xs)
      call list_density % append(density * 0.00364_8)

    case ('o')
      ! O-18 does not exist in ENDF/B-VII.1 or JEFF 3.1.2 so its 0.205% has been
      ! added to O-16. The isotopic abundance for O-16 is ordinarily 99.757%.
      call list_names % append('8016.' // xs)
      call list_density % append(density * 0.99962_8)
      call list_names % append('8017.' // xs)
      call list_density % append(density * 0.00038_8)

    case ('f')
      call list_names % append('9019.' // xs)
      call list_density % append(density)

    case ('ne')
      call list_names % append('10020.' // xs)
      call list_density % append(density * 0.9048_8)
      call list_names % append('10021.' // xs)
      call list_density % append(density * 0.0027_8)
      call list_names % append('10022.' // xs)
      call list_density % append(density * 0.0925_8)

    case ('na')
      call list_names % append('11023.' // xs)
      call list_density % append(density)

    case ('mg')
      call list_names % append('12024.' // xs)
      call list_density % append(density * 0.7899_8)
      call list_names % append('12025.' // xs)
      call list_density % append(density * 0.1000_8)
      call list_names % append('12026.' // xs)
      call list_density % append(density * 0.1101_8)

    case ('al')
      call list_names % append('13027.' // xs)
      call list_density % append(density)

    case ('si')
      call list_names % append('14028.' // xs)
      call list_density % append(density * 0.92223_8)
      call list_names % append('14029.' // xs)
      call list_density % append(density * 0.04685_8)
      call list_names % append('14030.' // xs)
      call list_density % append(density * 0.03092_8)

    case ('p')
      call list_names % append('15031.' // xs)
      call list_density % append(density)

    case ('s')
      call list_names % append('16032.' // xs)
      call list_density % append(density * 0.9499_8)
      call list_names % append('16033.' // xs)
      call list_density % append(density * 0.0075_8)
      call list_names % append('16034.' // xs)
      call list_density % append(density * 0.0425_8)
      call list_names % append('16036.' // xs)
      call list_density % append(density * 0.0001_8)

    case ('cl')
      call list_names % append('17035.' // xs)
      call list_density % append(density * 0.7576_8)
      call list_names % append('17037.' // xs)
      call list_density % append(density * 0.2424_8)

    case ('ar')
      call list_names % append('18036.' // xs)
      call list_density % append(density * 0.003336_8)
      call list_names % append('18038.' // xs)
      call list_density % append(density * 0.000629_8)
      call list_names % append('18040.' // xs)
      call list_density % append(density * 0.996035_8)

    case ('k')
      call list_names % append('19039.' // xs)
      call list_density % append(density * 0.932581_8)
      call list_names % append('19040.' // xs)
      call list_density % append(density * 0.000117_8)
      call list_names % append('19041.' // xs)
      call list_density % append(density * 0.067302_8)

    case ('ca')
      call list_names % append('20040.' // xs)
      call list_density % append(density * 0.96941_8)
      call list_names % append('20042.' // xs)
      call list_density % append(density * 0.00647_8)
      call list_names % append('20043.' // xs)
      call list_density % append(density * 0.00135_8)
      call list_names % append('20044.' // xs)
      call list_density % append(density * 0.02086_8)
      call list_names % append('20046.' // xs)
      call list_density % append(density * 0.00004_8)
      call list_names % append('20048.' // xs)
      call list_density % append(density * 0.00187_8)

    case ('sc')
      call list_names % append('21045.' // xs)
      call list_density % append(density)

    case ('ti')
      call list_names % append('22046.' // xs)
      call list_density % append(density * 0.0825_8)
      call list_names % append('22047.' // xs)
      call list_density % append(density * 0.0744_8)
      call list_names % append('22048.' // xs)
      call list_density % append(density * 0.7372_8)
      call list_names % append('22049.' // xs)
      call list_density % append(density * 0.0541_8)
      call list_names % append('22050.' // xs)
      call list_density % append(density * 0.0518_8)

    case ('v')
      ! The evaluation of Vanadium in ENDF/B-VII.1 and JEFF 3.1.2 is a natural
      ! element. The IUPAC isotopic composition specifies the following
      ! breakdown which is not used:
      !   V-50 =  0.250%
      !   V-51 = 99.750%
      call list_names % append('23000.' // xs)
      call list_density % append(density)

    case ('cr')
      call list_names % append('24050.' // xs)
      call list_density % append(density * 0.04345_8)
      call list_names % append('24052.' // xs)
      call list_density % append(density * 0.83789_8)
      call list_names % append('24053.' // xs)
      call list_density % append(density * 0.09501_8)
      call list_names % append('24054.' // xs)
      call list_density % append(density * 0.02365_8)

    case ('mn')
      call list_names % append('25055.' // xs)
      call list_density % append(density)

    case ('fe')
      call list_names % append('26054.' // xs)
      call list_density % append(density * 0.05845_8)
      call list_names % append('26056.' // xs)
      call list_density % append(density * 0.91754_8)
      call list_names % append('26057.' // xs)
      call list_density % append(density * 0.02119_8)
      call list_names % append('26058.' // xs)
      call list_density % append(density * 0.00282_8)

    case ('co')
      call list_names % append('27059.' // xs)
      call list_density % append(density)

    case ('ni')
      call list_names % append('28058.' // xs)
      call list_density % append(density * 0.68077_8)
      call list_names % append('28060.' // xs)
      call list_density % append(density * 0.26223_8)
      call list_names % append('28061.' // xs)
      call list_density % append(density * 0.011399_8)
      call list_names % append('28062.' // xs)
      call list_density % append(density * 0.036346_8)
      call list_names % append('28064.' // xs)
      call list_density % append(density * 0.009255_8)

    case ('cu')
      call list_names % append('29063.' // xs)
      call list_density % append(density * 0.6915_8)
      call list_names % append('29065.' // xs)
      call list_density % append(density * 0.3085_8)

    case ('zn')
      ! The evaluation of Zinc in ENDF/B-VII.1 is a natural element. The IUPAC
      ! isotopic composition specifies the following breakdown which is not used
      ! here:
      !   Zn-64 = 48.63%
      !   Zn-66 = 27.90%
      !   Zn-67 =  4.10%
      !   Zn-68 = 18.75%
      !   Zn-70 =  0.62%
      call list_names % append('30000.' // xs)
      call list_density % append(density)

    case ('ga')
      ! JEFF 3.1.2 does not have evaluations for Ga-69 and Ga-71, only for
      ! natural Gallium, so this may cause problems.
      call list_names % append('31069.' // xs)
      call list_density % append(density * 0.60108_8)
      call list_names % append('31071.' // xs)
      call list_density % append(density * 0.39892_8)

    case ('ge')
      call list_names % append('32070.' // xs)
      call list_density % append(density * 0.2057_8)
      call list_names % append('32072.' // xs)
      call list_density % append(density * 0.2745_8)
      call list_names % append('32073.' // xs)
      call list_density % append(density * 0.0775_8)
      call list_names % append('32074.' // xs)
      call list_density % append(density * 0.3650_8)
      call list_names % append('32076.' // xs)
      call list_density % append(density * 0.0773_8)

    case ('as')
      call list_names % append('33075.' // xs)
      call list_density % append(density)

    case ('se')
      call list_names % append('34074.' // xs)
      call list_density % append(density * 0.0089_8)
      call list_names % append('34076.' // xs)
      call list_density % append(density * 0.0937_8)
      call list_names % append('34077.' // xs)
      call list_density % append(density * 0.0763_8)
      call list_names % append('34078.' // xs)
      call list_density % append(density * 0.2377_8)
      call list_names % append('34080.' // xs)
      call list_density % append(density * 0.4961_8)
      call list_names % append('34082.' // xs)
      call list_density % append(density * 0.0873_8)

    case ('br')
      call list_names % append('35079.' // xs)
      call list_density % append(density * 0.5069_8)
      call list_names % append('35081.' // xs)
      call list_density % append(density * 0.4931_8)

    case ('kr')
      call list_names % append('36078.' // xs)
      call list_density % append(density * 0.00355_8)
      call list_names % append('36080.' // xs)
      call list_density % append(density * 0.02286_8)
      call list_names % append('36082.' // xs)
      call list_density % append(density * 0.11593_8)
      call list_names % append('36083.' // xs)
      call list_density % append(density * 0.11500_8)
      call list_names % append('36084.' // xs)
      call list_density % append(density * 0.56987_8)
      call list_names % append('36086.' // xs)
      call list_density % append(density * 0.17279_8)

    case ('rb')
      call list_names % append('37085.' // xs)
      call list_density % append(density * 0.7217_8)
      call list_names % append('37087.' // xs)
      call list_density % append(density * 0.2783_8)

    case ('sr')
      call list_names % append('38084.' // xs)
      call list_density % append(density * 0.0056_8)
      call list_names % append('38086.' // xs)
      call list_density % append(density * 0.0986_8)
      call list_names % append('38087.' // xs)
      call list_density % append(density * 0.0700_8)
      call list_names % append('38088.' // xs)
      call list_density % append(density * 0.8258_8)

    case ('y')
      call list_names % append('39089.' // xs)
      call list_density % append(density)

    case ('zr')
      call list_names % append('40090.' // xs)
      call list_density % append(density * 0.5145_8)
      call list_names % append('40091.' // xs)
      call list_density % append(density * 0.1122_8)
      call list_names % append('40092.' // xs)
      call list_density % append(density * 0.1715_8)
      call list_names % append('40094.' // xs)
      call list_density % append(density * 0.1738_8)
      call list_names % append('40096.' // xs)
      call list_density % append(density * 0.0280_8)

    case ('nb')
      call list_names % append('41093.' // xs)
      call list_density % append(density)

    case ('mo')
      call list_names % append('42092.' // xs)
      call list_density % append(density * 0.1453_8)
      call list_names % append('42094.' // xs)
      call list_density % append(density * 0.0915_8)
      call list_names % append('42095.' // xs)
      call list_density % append(density * 0.1584_8)
      call list_names % append('42096.' // xs)
      call list_density % append(density * 0.1667_8)
      call list_names % append('42097.' // xs)
      call list_density % append(density * 0.0960_8)
      call list_names % append('42098.' // xs)
      call list_density % append(density * 0.2439_8)
      call list_names % append('42100.' // xs)
      call list_density % append(density * 0.0982_8)

    case ('ru')
      call list_names % append('44096.' // xs)
      call list_density % append(density * 0.0554_8)
      call list_names % append('44098.' // xs)
      call list_density % append(density * 0.0187_8)
      call list_names % append('44099.' // xs)
      call list_density % append(density * 0.1276_8)
      call list_names % append('44100.' // xs)
      call list_density % append(density * 0.1260_8)
      call list_names % append('44101.' // xs)
      call list_density % append(density * 0.1706_8)
      call list_names % append('44102.' // xs)
      call list_density % append(density * 0.3155_8)
      call list_names % append('44104.' // xs)
      call list_density % append(density * 0.1862_8)

    case ('rh')
      call list_names % append('45103.' // xs)
      call list_density % append(density)

    case ('pd')
      call list_names % append('46102.' // xs)
      call list_density % append(density * 0.0102_8)
      call list_names % append('46104.' // xs)
      call list_density % append(density * 0.1114_8)
      call list_names % append('46105.' // xs)
      call list_density % append(density * 0.2233_8)
      call list_names % append('46106.' // xs)
      call list_density % append(density * 0.2733_8)
      call list_names % append('46108.' // xs)
      call list_density % append(density * 0.2646_8)
      call list_names % append('46110.' // xs)
      call list_density % append(density * 0.1172_8)

    case ('ag')
      call list_names % append('47107.' // xs)
      call list_density % append(density * 0.51839_8)
      call list_names % append('47109.' // xs)
      call list_density % append(density * 0.48161_8)

    case ('cd')
      call list_names % append('48106.' // xs)
      call list_density % append(density * 0.0125_8)
      call list_names % append('48108.' // xs)
      call list_density % append(density * 0.0089_8)
      call list_names % append('48110.' // xs)
      call list_density % append(density * 0.1249_8)
      call list_names % append('48111.' // xs)
      call list_density % append(density * 0.1280_8)
      call list_names % append('48112.' // xs)
      call list_density % append(density * 0.2413_8)
      call list_names % append('48113.' // xs)
      call list_density % append(density * 0.1222_8)
      call list_names % append('48114.' // xs)
      call list_density % append(density * 0.2873_8)
      call list_names % append('48116.' // xs)
      call list_density % append(density * 0.0749_8)

    case ('in')
      call list_names % append('49113.' // xs)
      call list_density % append(density * 0.0429_8)
      call list_names % append('49115.' // xs)
      call list_density % append(density * 0.9571_8)

    case ('sn')
      call list_names % append('50112.' // xs)
      call list_density % append(density * 0.0097_8)
      call list_names % append('50114.' // xs)
      call list_density % append(density * 0.0066_8)
      call list_names % append('50115.' // xs)
      call list_density % append(density * 0.0034_8)
      call list_names % append('50116.' // xs)
      call list_density % append(density * 0.1454_8)
      call list_names % append('50117.' // xs)
      call list_density % append(density * 0.0768_8)
      call list_names % append('50118.' // xs)
      call list_density % append(density * 0.2422_8)
      call list_names % append('50119.' // xs)
      call list_density % append(density * 0.0859_8)
      call list_names % append('50120.' // xs)
      call list_density % append(density * 0.3258_8)
      call list_names % append('50122.' // xs)
      call list_density % append(density * 0.0463_8)
      call list_names % append('50124.' // xs)
      call list_density % append(density * 0.0579_8)

    case ('sb')
      call list_names % append('51121.' // xs)
      call list_density % append(density * 0.5721_8)
      call list_names % append('51123.' // xs)
      call list_density % append(density * 0.4279_8)

    case ('te')
      call list_names % append('52120.' // xs)
      call list_density % append(density * 0.0009_8)
      call list_names % append('52122.' // xs)
      call list_density % append(density * 0.0255_8)
      call list_names % append('52123.' // xs)
      call list_density % append(density * 0.0089_8)
      call list_names % append('52124.' // xs)
      call list_density % append(density * 0.0474_8)
      call list_names % append('52125.' // xs)
      call list_density % append(density * 0.0707_8)
      call list_names % append('52126.' // xs)
      call list_density % append(density * 0.1884_8)
      call list_names % append('52128.' // xs)
      call list_density % append(density * 0.3174_8)
      call list_names % append('52130.' // xs)
      call list_density % append(density * 0.3408_8)

    case ('i')
      call list_names % append('53127.' // xs)
      call list_density % append(density)

    case ('xe')
      call list_names % append('54124.' // xs)
      call list_density % append(density * 0.000952_8)
      call list_names % append('54126.' // xs)
      call list_density % append(density * 0.000890_8)
      call list_names % append('54128.' // xs)
      call list_density % append(density * 0.019102_8)
      call list_names % append('54129.' // xs)
      call list_density % append(density * 0.264006_8)
      call list_names % append('54130.' // xs)
      call list_density % append(density * 0.040710_8)
      call list_names % append('54131.' // xs)
      call list_density % append(density * 0.212324_8)
      call list_names % append('54132.' // xs)
      call list_density % append(density * 0.269086_8)
      call list_names % append('54134.' // xs)
      call list_density % append(density * 0.104357_8)
      call list_names % append('54136.' // xs)
      call list_density % append(density * 0.088573_8)

    case ('cs')
      call list_names % append('55133.' // xs)
      call list_density % append(density)

    case ('ba')
      call list_names % append('56130.' // xs)
      call list_density % append(density * 0.00106_8)
      call list_names % append('56132.' // xs)
      call list_density % append(density * 0.00101_8)
      call list_names % append('56134.' // xs)
      call list_density % append(density * 0.02417_8)
      call list_names % append('56135.' // xs)
      call list_density % append(density * 0.06592_8)
      call list_names % append('56136.' // xs)
      call list_density % append(density * 0.07854_8)
      call list_names % append('56137.' // xs)
      call list_density % append(density * 0.11232_8)
      call list_names % append('56138.' // xs)
      call list_density % append(density * 0.71698_8)

    case ('la')
      call list_names % append('57138.' // xs)
      call list_density % append(density * 0.0008881_8)
      call list_names % append('57139.' // xs)
      call list_density % append(density * 0.9991119_8)

    case ('ce')
      call list_names % append('58136.' // xs)
      call list_density % append(density * 0.00185_8)
      call list_names % append('58138.' // xs)
      call list_density % append(density * 0.00251_8)
      call list_names % append('58140.' // xs)
      call list_density % append(density * 0.88450_8)
      call list_names % append('58142.' // xs)
      call list_density % append(density * 0.11114_8)

    case ('pr')
      call list_names % append('59141.' // xs)
      call list_density % append(density)

    case ('nd')
      call list_names % append('60142.' // xs)
      call list_density % append(density * 0.27152_8)
      call list_names % append('60143.' // xs)
      call list_density % append(density * 0.12174_8)
      call list_names % append('60144.' // xs)
      call list_density % append(density * 0.23798_8)
      call list_names % append('60145.' // xs)
      call list_density % append(density * 0.08293_8)
      call list_names % append('60146.' // xs)
      call list_density % append(density * 0.17189_8)
      call list_names % append('60148.' // xs)
      call list_density % append(density * 0.05756_8)
      call list_names % append('60150.' // xs)
      call list_density % append(density * 0.05638_8)

    case ('sm')
      call list_names % append('62144.' // xs)
      call list_density % append(density * 0.0307_8)
      call list_names % append('62147.' // xs)
      call list_density % append(density * 0.1499_8)
      call list_names % append('62148.' // xs)
      call list_density % append(density * 0.1124_8)
      call list_names % append('62149.' // xs)
      call list_density % append(density * 0.1382_8)
      call list_names % append('62150.' // xs)
      call list_density % append(density * 0.0738_8)
      call list_names % append('62152.' // xs)
      call list_density % append(density * 0.2675_8)
      call list_names % append('62154.' // xs)
      call list_density % append(density * 0.2275_8)

    case ('eu')
      call list_names % append('63151.' // xs)
      call list_density % append(density * 0.4781_8)
      call list_names % append('63153.' // xs)
      call list_density % append(density * 0.5219_8)

    case ('gd')
      call list_names % append('64152.' // xs)
      call list_density % append(density * 0.0020_8)
      call list_names % append('64154.' // xs)
      call list_density % append(density * 0.0218_8)
      call list_names % append('64155.' // xs)
      call list_density % append(density * 0.1480_8)
      call list_names % append('64156.' // xs)
      call list_density % append(density * 0.2047_8)
      call list_names % append('64157.' // xs)
      call list_density % append(density * 0.1565_8)
      call list_names % append('64158.' // xs)
      call list_density % append(density * 0.2484_8)
      call list_names % append('64160.' // xs)
      call list_density % append(density * 0.2186_8)

    case ('tb')
      call list_names % append('65159.' // xs)
      call list_density % append(density)

    case ('dy')
      call list_names % append('66156.' // xs)
      call list_density % append(density * 0.00056_8)
      call list_names % append('66158.' // xs)
      call list_density % append(density * 0.00095_8)
      call list_names % append('66160.' // xs)
      call list_density % append(density * 0.02329_8)
      call list_names % append('66161.' // xs)
      call list_density % append(density * 0.18889_8)
      call list_names % append('66162.' // xs)
      call list_density % append(density * 0.25475_8)
      call list_names % append('66163.' // xs)
      call list_density % append(density * 0.24896_8)
      call list_names % append('66164.' // xs)
      call list_density % append(density * 0.28260_8)

    case ('ho')
      call list_names % append('67165.' // xs)
      call list_density % append(density)

    case ('er')
      call list_names % append('68162.' // xs)
      call list_density % append(density * 0.00139_8)
      call list_names % append('68164.' // xs)
      call list_density % append(density * 0.01601_8)
      call list_names % append('68166.' // xs)
      call list_density % append(density * 0.33503_8)
      call list_names % append('68167.' // xs)
      call list_density % append(density * 0.22869_8)
      call list_names % append('68168.' // xs)
      call list_density % append(density * 0.26978_8)
      call list_names % append('68170.' // xs)
      call list_density % append(density * 0.14910_8)

    case ('tm')
      call list_names % append('69169.' // xs)
      call list_density % append(density)

    case ('yb')
      call list_names % append('70168.' // xs)
      call list_density % append(density * 0.00123_8)
      call list_names % append('70170.' // xs)
      call list_density % append(density * 0.02982_8)
      call list_names % append('70171.' // xs)
      call list_density % append(density * 0.1409_8)
      call list_names % append('70172.' // xs)
      call list_density % append(density * 0.2168_8)
      call list_names % append('70173.' // xs)
      call list_density % append(density * 0.16103_8)
      call list_names % append('70174.' // xs)
      call list_density % append(density * 0.32026_8)
      call list_names % append('70176.' // xs)
      call list_density % append(density * 0.12996_8)

    case ('lu')
      call list_names % append('71175.' // xs)
      call list_density % append(density * 0.97401_8)
      call list_names % append('71176.' // xs)
      call list_density % append(density * 0.02599_8)

    case ('hf')
      call list_names % append('72174.' // xs)
      call list_density % append(density * 0.0016_8)
      call list_names % append('72176.' // xs)
      call list_density % append(density * 0.0526_8)
      call list_names % append('72177.' // xs)
      call list_density % append(density * 0.1860_8)
      call list_names % append('72178.' // xs)
      call list_density % append(density * 0.2728_8)
      call list_names % append('72179.' // xs)
      call list_density % append(density * 0.1362_8)
      call list_names % append('72180.' // xs)
      call list_density % append(density * 0.3508_8)

    case ('ta')
      call list_names % append('73180.' // xs)
      call list_density % append(density * 0.0001201_8)
      call list_names % append('73181.' // xs)
      call list_density % append(density * 0.9998799_8)

    case ('w')
      ! ENDF/B-VII.0 does not have W-180 so this may cause problems. However, it
      ! has been added as of ENDF/B-VII.1
      call list_names % append('74180.' // xs)
      call list_density % append(density * 0.0012_8)
      call list_names % append('74182.' // xs)
      call list_density % append(density * 0.2650_8)
      call list_names % append('74183.' // xs)
      call list_density % append(density * 0.1431_8)
      call list_names % append('74184.' // xs)
      call list_density % append(density * 0.3064_8)
      call list_names % append('74186.' // xs)
      call list_density % append(density * 0.2843_8)

    case ('re')
      call list_names % append('75185.' // xs)
      call list_density % append(density * 0.3740_8)
      call list_names % append('75187.' // xs)
      call list_density % append(density * 0.6260_8)

    case ('os')
      call list_names % append('76184.' // xs)
      call list_density % append(density * 0.0002_8)
      call list_names % append('76186.' // xs)
      call list_density % append(density * 0.0159_8)
      call list_names % append('76187.' // xs)
      call list_density % append(density * 0.0196_8)
      call list_names % append('76188.' // xs)
      call list_density % append(density * 0.1324_8)
      call list_names % append('76189.' // xs)
      call list_density % append(density * 0.1615_8)
      call list_names % append('76190.' // xs)
      call list_density % append(density * 0.2626_8)
      call list_names % append('76192.' // xs)
      call list_density % append(density * 0.4078_8)

    case ('ir')
      call list_names % append('77191.' // xs)
      call list_density % append(density * 0.373_8)
      call list_names % append('77193.' // xs)
      call list_density % append(density * 0.627_8)

    case ('pt')
      call list_names % append('78190.' // xs)
      call list_density % append(density * 0.00012_8)
      call list_names % append('78192.' // xs)
      call list_density % append(density * 0.00782_8)
      call list_names % append('78194.' // xs)
      call list_density % append(density * 0.3286_8)
      call list_names % append('78195.' // xs)
      call list_density % append(density * 0.3378_8)
      call list_names % append('78196.' // xs)
      call list_density % append(density * 0.2521_8)
      call list_names % append('78198.' // xs)
      call list_density % append(density * 0.07356_8)

    case ('au')
      call list_names % append('79197.' // xs)
      call list_density % append(density)

    case ('hg')
      call list_names % append('80196.' // xs)
      call list_density % append(density * 0.0015_8)
      call list_names % append('80198.' // xs)
      call list_density % append(density * 0.0997_8)
      call list_names % append('80199.' // xs)
      call list_density % append(density * 0.1687_8)
      call list_names % append('80200.' // xs)
      call list_density % append(density * 0.2310_8)
      call list_names % append('80201.' // xs)
      call list_density % append(density * 0.1318_8)
      call list_names % append('80202.' // xs)
      call list_density % append(density * 0.2986_8)
      call list_names % append('80204.' // xs)
      call list_density % append(density * 0.0687_8)

    case ('tl')
      call list_names % append('81203.' // xs)
      call list_density % append(density * 0.2952_8)
      call list_names % append('81205.' // xs)
      call list_density % append(density * 0.7048_8)

    case ('pb')
      call list_names % append('82204.' // xs)
      call list_density % append(density * 0.014_8)
      call list_names % append('82206.' // xs)
      call list_density % append(density * 0.241_8)
      call list_names % append('82207.' // xs)
      call list_density % append(density * 0.221_8)
      call list_names % append('82208.' // xs)
      call list_density % append(density * 0.524_8)

    case ('bi')
      call list_names % append('83209.' // xs)
      call list_density % append(density)

    case ('th')
      call list_names % append('90232.' // xs)
      call list_density % append(density)

    case ('pa')
      call list_names % append('91231.' // xs)
      call list_density % append(density)

    case ('u')
      call list_names % append('92234.' // xs)
      call list_density % append(density * 0.000054_8)
      call list_names % append('92235.' // xs)
      call list_density % append(density * 0.007204_8)
      call list_names % append('92238.' // xs)
      call list_density % append(density * 0.992742_8)

    case default
      message = "Cannot expand element: " // name
      call fatal_error()

    end select

  end subroutine expand_natural_element

end module input_xml<|MERGE_RESOLUTION|>--- conflicted
+++ resolved
@@ -696,28 +696,18 @@
     end if
 
     ! Check for cmfd run
-<<<<<<< HEAD
-    call lower_case(run_cmfd_)
-    if (run_cmfd_ == 'true' .or. run_cmfd_ == '1') then
-      cmfd_run = .true.
-!#ifndef PETSC
-!      message = 'CMFD is not available, recompile OpenMC with PETSc'
-!      call fatal_error()
-!#endif
-=======
     if (check_for_node(doc, "run_cmfd")) then
       call get_node_value(doc, "run_cmfd", temp_str)
       call lower_case(temp_str)
       if (trim(temp_str) == 'true' .or. trim(temp_str) == '1') then
         cmfd_run = .true.
-#ifndef PETSC
-        if (master) then
-          message = 'CMFD is not available, compile OpenMC with PETSc'
-          call fatal_error()
-        end if
-#endif
-      end if
->>>>>>> ad1235db
+!#ifndef PETSC
+!        if (master) then
+!          message = 'CMFD is not available, compile OpenMC with PETSc'
+!          call fatal_error()
+!        end if
+!#endif
+      end if
     end if
 
     ! Close settings XML file
