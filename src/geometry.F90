module geometry

  use constants
  use error,                  only: fatal_error, warning
  use geometry_header,        only: Cell, Universe, Lattice, &
                                    &RectLattice, HexLattice
  use global
  use output,                 only: write_message
  use particle_header,        only: LocalCoord, Particle
  use particle_restart_write, only: write_particle_restart
  use surface_header
<<<<<<< HEAD
  use simple_string,          only: to_str
=======
  use stl_vector,             only: VectorInt
  use string,                 only: to_str
>>>>>>> ff4a4f11
  use tally,                  only: score_surface_current

  implicit none

contains

!===============================================================================
! CELL_CONTAINS determines if a cell contains the particle at a given
! location. The bounds of the cell are detemined by a logical expression
! involving surface half-spaces. At initialization, the expression was converted
! to RPN notation.
!
! The function is split into two cases, one for simple cells (those involving
! only the intersection of half-spaces) and one for complex cells. Simple cells
! can be evaluated with short circuit evaluation, i.e., as soon as we know that
! one half-space is not satisfied, we can exit. This provides a performance
! benefit for the common case. In complex_cell_contains, we evaluate the RPN
! expression using a stack, similar to how a RPN calculator would work.
!===============================================================================

  pure function cell_contains(c, p) result(in_cell)
    type(Cell), intent(in) :: c
    type(Particle), intent(in) :: p
    logical :: in_cell

    if (c%simple) then
      in_cell = simple_cell_contains(c, p)
    else
      in_cell = complex_cell_contains(c, p)
    end if
  end function cell_contains

  pure function simple_cell_contains(c, p) result(in_cell)
    type(Cell), intent(in) :: c
    type(Particle), intent(in) :: p
    logical :: in_cell

    integer :: i
    integer :: token
    logical :: actual_sense    ! sense of particle wrt surface

    in_cell = .true.
    do i = 1, size(c%rpn)
      token = c%rpn(i)
      if (token < OP_UNION) then
        ! If the token is not an operator, evaluate the sense of particle with
        ! respect to the surface and see if the token matches the sense. If the
        ! particle's surface attribute is set and matches the token, that
        ! overrides the determination based on sense().
        if (token == p%surface) then
          cycle
        elseif (-token == p%surface) then
          in_cell = .false.
          exit
        else
          actual_sense = surfaces(abs(token))%obj%sense(&
               p%coord(p%n_coord)%xyz, p%coord(p%n_coord)%uvw)
          if (actual_sense .neqv. (token > 0)) then
            in_cell = .false.
            exit
          end if
        end if
      end if
    end do
  end function simple_cell_contains

  pure function complex_cell_contains(c, p) result(in_cell)
    type(Cell), intent(in) :: c
    type(Particle), intent(in) :: p
    logical :: in_cell

    integer :: i
    integer :: token
    integer :: i_stack
    logical :: actual_sense    ! sense of particle wrt surface
    logical :: stack(size(c%rpn))

    i_stack = 0
    do i = 1, size(c%rpn)
      token = c%rpn(i)

      ! If the token is a binary operator (intersection/union), apply it to
      ! the last two items on the stack. If the token is a unary operator
      ! (complement), apply it to the last item on the stack.
      select case (token)
      case (OP_UNION)
        stack(i_stack - 1) = stack(i_stack - 1) .or. stack(i_stack)
        i_stack = i_stack - 1
      case (OP_INTERSECTION)
        stack(i_stack - 1) = stack(i_stack - 1) .and. stack(i_stack)
        i_stack = i_stack - 1
      case (OP_COMPLEMENT)
        stack(i_stack) = .not. stack(i_stack)
      case default
        ! If the token is not an operator, evaluate the sense of particle with
        ! respect to the surface and see if the token matches the sense. If the
        ! particle's surface attribute is set and matches the token, that
        ! overrides the determination based on sense().
        i_stack = i_stack + 1
        if (token == p%surface) then
          stack(i_stack) = .true.
        elseif (-token == p%surface) then
          stack(i_stack) = .false.
        else
          actual_sense = surfaces(abs(token))%obj%sense(&
               p%coord(p%n_coord)%xyz, p%coord(p%n_coord)%uvw)
          stack(i_stack) = (actual_sense .eqv. (token > 0))
        end if
      end select
    end do

    if (i_stack == 1) then
      ! The one remaining logical on the stack indicates whether the particle is
      ! in the cell.
      in_cell = stack(i_stack)
    else
      ! This case occurs if there is no region specification since i_stack will
      ! still be zero.
      in_cell = .true.
    end if
  end function complex_cell_contains

!===============================================================================
! CHECK_CELL_OVERLAP checks for overlapping cells at the current particle's
! position using cell_contains and the LocalCoord's built up by find_cell
!===============================================================================

  subroutine check_cell_overlap(p)

    type(Particle), intent(inout) :: p

    integer :: i                       ! cell loop index on a level
    integer :: j                       ! coordinate level index
    integer :: n_coord                 ! saved number of coordinate levels
    integer :: n                       ! number of cells to search on a level
    integer :: index_cell              ! index in cells array
    type(Cell),       pointer :: c     ! pointer to cell
    type(Universe),   pointer :: univ  ! universe to search in

    ! loop through each coordinate level
    n_coord = p % n_coord
    do j = 1, n_coord
      p % n_coord = j
      univ => universes(p % coord(j) % universe)
      n = univ % n_cells

      ! loop through each cell on this level
      do i = 1, n
        index_cell = univ % cells(i)
        c => cells(index_cell)

        if (cell_contains(c, p)) then
          ! the particle should only be contained in one cell per level
          if (index_cell /= p % coord(j) % cell) then
            call fatal_error("Overlapping cells detected: " &
                 &// trim(to_str(cells(index_cell) % id)) // ", " &
                 &// trim(to_str(cells(p % coord(j) % cell) % id)) &
                 &// " on universe " // trim(to_str(univ % id)))
          end if

          overlap_check_cnt(index_cell) = overlap_check_cnt(index_cell) + 1

        end if

      end do
    end do

  end subroutine check_cell_overlap

!===============================================================================
! FIND_CELL determines what cell a source particle is in within a particular
! universe. If the base universe is passed, the particle should be found as long
! as it's within the geometry
!===============================================================================

  recursive subroutine find_cell(p, found, search_cells)

    type(Particle), intent(inout) :: p
    logical,              intent(inout) :: found
    integer,              optional      :: search_cells(:)
    integer :: i                    ! index over cells
    integer :: j                    ! coordinate level index
    integer :: i_xyz(3)             ! indices in lattice
    integer :: n                    ! number of cells to search
    integer :: index_cell           ! index in cells array
    logical :: use_search_cells     ! use cells provided as argument
    type(Cell),     pointer :: c    ! pointer to cell
    class(Lattice), pointer :: lat  ! pointer to lattice
    type(Universe), pointer :: univ ! universe to search in
    real(8) :: new_xyz(3)           ! perturbed location used to look for cell

    do j = p % n_coord + 1, MAX_COORD
      call p % coord(j) % reset()
    end do
    j = p % n_coord

    ! set size of list to search
    if (present(search_cells)) then
      use_search_cells = .true.
      n = size(search_cells)
    else
      use_search_cells = .false.
      univ => universes(p % coord(j) % universe)
      n = univ % n_cells
    end if

    CELL_LOOP: do i = 1, n
      ! select cells based on whether we are searching a universe or a provided
      ! list of cells (this would be for lists of neighbor cells)
      if (use_search_cells) then
        index_cell = search_cells(i)
        ! check to make sure search cell is in same universe
        if (cells(index_cell) % universe /= p % coord(j) % universe) cycle
      else
        index_cell = univ % cells(i)
      end if

      ! get pointer to cell
      c => cells(index_cell)

      ! Move on to the next cell if the particle is not inside this cell
      if (.not. cell_contains(c, p)) cycle

      ! Set cell on this level
      p % coord(j) % cell = index_cell

      ! Show cell information on trace
      if (verbosity >= 10 .or. trace) then
        call write_message("    Entering cell " // trim(to_str(c % id)))
      end if

      CELL_TYPE: if (c % type == CELL_NORMAL) then
        ! ======================================================================
        ! AT LOWEST UNIVERSE, TERMINATE SEARCH

        ! set material
        p % last_material = p % material
        p % material = c % material

      elseif (c % type == CELL_FILL) then CELL_TYPE
        ! ======================================================================
        ! CELL CONTAINS LOWER UNIVERSE, RECURSIVELY FIND CELL

        ! Store lower level coordinates
        p % coord(j + 1) % xyz = p % coord(j) % xyz
        p % coord(j + 1) % uvw = p % coord(j) % uvw

        ! Move particle to next level and set universe
        j = j + 1
        p % n_coord = j
        p % coord(j) % universe = c % fill

        ! Apply translation
        if (allocated(c % translation)) then
          p % coord(j) % xyz = p % coord(j) % xyz - c % translation
        end if

        ! Apply rotation
        if (allocated(c % rotation_matrix)) then
          p % coord(j) % xyz = matmul(c % rotation_matrix, p % coord(j) % xyz)
          p % coord(j) % uvw = matmul(c % rotation_matrix, p % coord(j) % uvw)
          p % coord(j) % rotated = .true.
        end if

        call find_cell(p, found)
        j = p % n_coord
        if (.not. found) exit

      elseif (c % type == CELL_LATTICE) then CELL_TYPE
        ! ======================================================================
        ! CELL CONTAINS LATTICE, RECURSIVELY FIND CELL

        ! Set current lattice
        lat => lattices(c % fill) % obj

        ! Determine lattice indices
        new_xyz = p % coord(j) % xyz + TINY_BIT * p % coord(j) % uvw
        i_xyz = lat % get_indices(new_xyz)

        ! Store lower level coordinates
        p % coord(j + 1) % xyz = lat % get_local_xyz(p % coord(j) % xyz, i_xyz)
        p % coord(j + 1) % uvw = p % coord(j) % uvw

        ! set particle lattice indices
        p % coord(j + 1) % lattice   = c % fill
        p % coord(j + 1) % lattice_x = i_xyz(1)
        p % coord(j + 1) % lattice_y = i_xyz(2)
        p % coord(j + 1) % lattice_z = i_xyz(3)

        ! Set the next lowest coordinate level.
        if (lat % are_valid_indices(i_xyz)) then
          ! Particle is inside the lattice.
          p % coord(j + 1) % universe = &
               lat % universes(i_xyz(1), i_xyz(2), i_xyz(3))

        else
          ! Particle is outside the lattice.
          if (lat % outer == NO_OUTER_UNIVERSE) then
            call fatal_error("A particle is outside latttice " &
                 // trim(to_str(lat % id)) // " but the lattice has no &
                 &defined outer universe.")
          else
            p % coord(j + 1) % universe = lat % outer
          end if
        end if

        ! Move particle to next level and search for the lower cells.
        j = j + 1
        p % n_coord = j

        call find_cell(p, found)
        j = p % n_coord
        if (.not. found) exit

      end if CELL_TYPE

      ! Found cell so we can return
      found = .true.
      return
    end do CELL_LOOP

    found = .false.

  end subroutine find_cell

!===============================================================================
! CROSS_SURFACE handles all surface crossings, whether the particle leaks out of
! the geometry, is reflected, or crosses into a new lattice or cell
!===============================================================================

  subroutine cross_surface(p, last_cell)
    type(Particle), intent(inout) :: p
    integer,        intent(in)          :: last_cell  ! last cell particle was in

    real(8) :: u         ! x-component of direction
    real(8) :: v         ! y-component of direction
    real(8) :: w         ! z-component of direction
    real(8) :: norm      ! "norm" of surface normal
    integer :: i_surface ! index in surfaces
    logical :: found     ! particle found in universe?
    class(Surface), pointer :: surf

    i_surface = abs(p % surface)
    surf => surfaces(i_surface)%obj
    if (verbosity >= 10 .or. trace) then
      call write_message("    Crossing surface " // trim(to_str(surf % id)))
    end if

    if (surf % bc == BC_VACUUM .and. (run_mode /= MODE_PLOTTING)) then
      ! =======================================================================
      ! PARTICLE LEAKS OUT OF PROBLEM

      ! Kill particle
      p % alive = .false.

      ! Score any surface current tallies -- note that the particle is moved
      ! forward slightly so that if the mesh boundary is on the surface, it is
      ! still processed

      if (active_current_tallies % size() > 0) then
        ! TODO: Find a better solution to score surface currents than
        ! physically moving the particle forward slightly

        p % coord(1) % xyz = p % coord(1) % xyz + TINY_BIT * p % coord(1) % uvw
        call score_surface_current(p)
      end if

      ! Score to global leakage tally
      if (tallies_on) then
        global_tally_leakage = global_tally_leakage + p % wgt
      end if

      ! Display message
      if (verbosity >= 10 .or. trace) then
        call write_message("    Leaked out of surface " &
             &// trim(to_str(surf % id)))
      end if
      return

    elseif (surf % bc == BC_REFLECT .and. (run_mode /= MODE_PLOTTING)) then
      ! =======================================================================
      ! PARTICLE REFLECTS FROM SURFACE

      ! Do not handle reflective boundary conditions on lower universes
      if (p % n_coord /= 1) then
        call handle_lost_particle(p, "Cannot reflect particle " &
             &// trim(to_str(p % id)) // " off surface in a lower universe.")
        return
      end if

      ! Score surface currents since reflection causes the direction of the
      ! particle to change -- artificially move the particle slightly back in
      ! case the surface crossing in coincident with a mesh boundary

      if (active_current_tallies % size() > 0) then
        p % coord(1) % xyz = p % coord(1) % xyz - TINY_BIT * p % coord(1) % uvw
        call score_surface_current(p)
        p % coord(1) % xyz = p % coord(1) % xyz + TINY_BIT * p % coord(1) % uvw
      end if

      ! Reflect particle off surface
      call surf%reflect(p%coord(1)%xyz, p%coord(1)%uvw)

      ! Make sure new particle direction is normalized
      u = p%coord(1)%uvw(1)
      v = p%coord(1)%uvw(2)
      w = p%coord(1)%uvw(3)
      norm = sqrt(u*u + v*v + w*w)
      p%coord(1)%uvw(:) = [u, v, w] / norm

      ! Reassign particle's cell and surface
      p % coord(1) % cell = last_cell
      p % surface = -p % surface

      ! If a reflective surface is coincident with a lattice or universe
      ! boundary, it is necessary to redetermine the particle's coordinates in
      ! the lower universes.

      p % n_coord = 1
      call find_cell(p, found)
      if (.not. found) then
        call handle_lost_particle(p, "Couldn't find particle after reflecting&
             & from surface " // trim(to_str(surf%id)) // ".")
        return
      end if

      ! Set previous coordinate going slightly past surface crossing
      p % last_xyz = p % coord(1) % xyz + TINY_BIT * p % coord(1) % uvw

      ! Diagnostic message
      if (verbosity >= 10 .or. trace) then
        call write_message("    Reflected from surface " &
             &// trim(to_str(surf%id)))
      end if
      return
    end if

    ! ==========================================================================
    ! SEARCH NEIGHBOR LISTS FOR NEXT CELL

    if (p % surface > 0 .and. allocated(surf%neighbor_pos)) then
      ! If coming from negative side of surface, search all the neighboring
      ! cells on the positive side

      call find_cell(p, found, surf%neighbor_pos)
      if (found) return

    elseif (p % surface < 0  .and. allocated(surf%neighbor_neg)) then
      ! If coming from positive side of surface, search all the neighboring
      ! cells on the negative side

      call find_cell(p, found, surf%neighbor_neg)
      if (found) return

    end if

    ! ==========================================================================
    ! COULDN'T FIND PARTICLE IN NEIGHBORING CELLS, SEARCH ALL CELLS

    ! Remove lower coordinate levels and assignment of surface
    p % surface = NONE
    p % n_coord = 1
    call find_cell(p, found)

    if (run_mode /= MODE_PLOTTING .and. (.not. found)) then
      ! If a cell is still not found, there are two possible causes: 1) there is
      ! a void in the model, and 2) the particle hit a surface at a tangent. If
      ! the particle is really traveling tangent to a surface, if we move it
      ! forward a tiny bit it should fix the problem.

      p % n_coord = 1
      p % coord(1) % xyz = p % coord(1) % xyz + TINY_BIT * p % coord(1) % uvw
      call find_cell(p, found)

      ! Couldn't find next cell anywhere! This probably means there is an actual
      ! undefined region in the geometry.

      if (.not. found) then
        call handle_lost_particle(p, "After particle " // trim(to_str(p % id)) &
             // " crossed surface " // trim(to_str(surf%id)) &
             // " it could not be located in any cell and it did not leak.")
        return
      end if
    end if

  end subroutine cross_surface

!===============================================================================
! CROSS_LATTICE moves a particle into a new lattice element
!===============================================================================

  subroutine cross_lattice(p, lattice_translation)

    type(Particle), intent(inout) :: p
    integer,              intent(in)    :: lattice_translation(3)
    integer :: j
    integer :: i_xyz(3)       ! indices in lattice
    logical :: found          ! particle found in cell?
    class(Lattice),   pointer :: lat

    j = p % n_coord
    lat => lattices(p % coord(j) % lattice) % obj

    if (verbosity >= 10 .or. trace) then
      call write_message("    Crossing lattice " // trim(to_str(lat % id)) &
           &// ". Current position (" // trim(to_str(p % coord(j) % lattice_x)) &
           &// "," // trim(to_str(p % coord(j) % lattice_y)) // "," &
           &// trim(to_str(p % coord(j) % lattice_z)) // ")")
    end if

    ! Set the lattice indices.
    p % coord(j) % lattice_x = p % coord(j) % lattice_x + lattice_translation(1)
    p % coord(j) % lattice_y = p % coord(j) % lattice_y + lattice_translation(2)
    p % coord(j) % lattice_z = p % coord(j) % lattice_z + lattice_translation(3)
    i_xyz(1) = p % coord(j) % lattice_x
    i_xyz(2) = p % coord(j) % lattice_y
    i_xyz(3) = p % coord(j) % lattice_z

    ! Set the new coordinate position.
    p % coord(j) % xyz = lat % get_local_xyz(p % coord(j - 1) % xyz, i_xyz)

    OUTSIDE_LAT: if (.not. lat % are_valid_indices(i_xyz)) then
      ! The particle is outside the lattice.  Search for it from base coord
      p % n_coord = 1
      call find_cell(p, found)
      if (.not. found) then
        call handle_lost_particle(p, "Could not locate particle " &
             // trim(to_str(p % id)) // " after crossing a lattice boundary.")
        return
      end if

    else OUTSIDE_LAT

      ! Find cell in next lattice element
      p % coord(j) % universe = lat % universes(i_xyz(1), i_xyz(2), i_xyz(3))

      call find_cell(p, found)
      if (.not. found) then
        ! In some circumstances, a particle crossing the corner of a cell may
        ! not be able to be found in the next universe. In this scenario we cut
        ! off all lower-level coordinates and search from universe zero

        ! Remove lower coordinates
        p % n_coord = 1

        ! Search for particle
        call find_cell(p, found)
        if (.not. found) then
          call handle_lost_particle(p, "Could not locate particle " &
               // trim(to_str(p % id)) &
               // " after crossing a lattice boundary.")
          return
        end if
      end if
    end if OUTSIDE_LAT

  end subroutine cross_lattice

!===============================================================================
! DISTANCE_TO_BOUNDARY calculates the distance to the nearest boundary for a
! particle 'p' traveling in a certain direction. For a cell in a subuniverse
! that has a parent cell, also include the surfaces of the edge of the universe.
!===============================================================================

  subroutine distance_to_boundary(p, dist, surface_crossed, lattice_translation, &
       next_level)
    type(Particle), intent(inout) :: p
    real(8),              intent(out)   :: dist
    integer,              intent(out)   :: surface_crossed
    integer,              intent(out)   :: lattice_translation(3)
    integer,              intent(out)   :: next_level

    integer :: i                  ! index for surface in cell
    integer :: j
    integer :: index_surf         ! index in surfaces array (with sign)
    integer :: i_xyz(3)           ! lattice indices
    integer :: level_surf_cross   ! surface crossed on current level
    integer :: level_lat_trans(3) ! lattice translation on current level
    real(8) :: x,y,z              ! particle coordinates
    real(8) :: xyz_t(3)           ! local particle coordinates
    real(8) :: beta, gama         ! skewed particle coordiantes
    real(8) :: u,v,w              ! particle directions
    real(8) :: beta_dir           ! skewed particle direction
    real(8) :: gama_dir           ! skewed particle direction
    real(8) :: edge               ! distance to oncoming edge
    real(8) :: d                  ! evaluated distance
    real(8) :: d_lat              ! distance to lattice boundary
    real(8) :: d_surf             ! distance to surface
    real(8) :: x0,y0,z0           ! coefficients for surface
    logical :: coincident         ! is particle on surface?
    type(Cell),       pointer :: cl
    class(Surface),   pointer :: surf
    class(Lattice),   pointer :: lat

    ! inialize distance to infinity (huge)
    dist = INFINITY
    d_lat = INFINITY
    d_surf = INFINITY
    lattice_translation(:) = [0, 0, 0]

    next_level = 0

    ! Loop over each universe level
    LEVEL_LOOP: do j = 1, p % n_coord

      ! get pointer to cell on this level
      cl => cells(p % coord(j) % cell)

      ! copy directional cosines
      u = p % coord(j) % uvw(1)
      v = p % coord(j) % uvw(2)
      w = p % coord(j) % uvw(3)

      ! =======================================================================
      ! FIND MINIMUM DISTANCE TO SURFACE IN THIS CELL

      SURFACE_LOOP: do i = 1, size(cl%region)
        index_surf = cl%region(i)
        coincident = (index_surf == p % surface)

        ! ignore this token if it corresponds to an operator rather than a
        ! region.
        index_surf = abs(index_surf)
        if (index_surf >= OP_UNION) cycle

        ! Calculate distance to surface
        surf => surfaces(index_surf)%obj
        d = surf%distance(p%coord(j)%xyz, p%coord(j)%uvw, coincident)

        ! Check if calculated distance is new minimum
        if (d < d_surf) then
          if (abs(d - d_surf)/d_surf >= FP_PRECISION) then
            d_surf = d
            level_surf_cross = -cl % region(i)
          end if
        end if
      end do SURFACE_LOOP

      ! =======================================================================
      ! FIND MINIMUM DISTANCE TO LATTICE SURFACES

      LAT_COORD: if (p % coord(j) % lattice /= NONE) then
        lat => lattices(p % coord(j) % lattice) % obj

        LAT_TYPE: select type(lat)

        type is (RectLattice)
          ! copy local coordinates
          x = p % coord(j) % xyz(1)
          y = p % coord(j) % xyz(2)
          z = p % coord(j) % xyz(3)

          ! determine oncoming edge
          x0 = sign(lat % pitch(1) * HALF, u)
          y0 = sign(lat % pitch(2) * HALF, v)

          ! left and right sides
          if (abs(x - x0) < FP_PRECISION) then
            d = INFINITY
          elseif (u == ZERO) then
            d = INFINITY
          else
            d = (x0 - x)/u
          end if

          d_lat = d
          if (u > 0) then
            level_lat_trans(:) = [1, 0, 0]
          else
            level_lat_trans(:) = [-1, 0, 0]
          end if

          ! front and back sides
          if (abs(y - y0) < FP_PRECISION) then
            d = INFINITY
          elseif (v == ZERO) then
            d = INFINITY
          else
            d = (y0 - y)/v
          end if

          if (d < d_lat) then
            d_lat = d
            if (v > 0) then
              level_lat_trans(:) = [0, 1, 0]
            else
              level_lat_trans(:) = [0, -1, 0]
            end if
          end if

          if (lat % is_3d) then
            z0 = sign(lat % pitch(3) * HALF, w)

            ! top and bottom sides
            if (abs(z - z0) < FP_PRECISION) then
              d = INFINITY
            elseif (w == ZERO) then
              d = INFINITY
            else
              d = (z0 - z)/w
            end if

            if (d < d_lat) then
              d_lat = d
              if (w > 0) then
                level_lat_trans(:) = [0, 0, 1]
              else
                level_lat_trans(:) = [0, 0, -1]
              end if
            end if
          end if

        type is (HexLattice) LAT_TYPE
          ! Copy local coordinates.
          z = p % coord(j) % xyz(3)
          i_xyz(1) = p % coord(j) % lattice_x
          i_xyz(2) = p % coord(j) % lattice_y
          i_xyz(3) = p % coord(j) % lattice_z

          ! Compute velocities along the hexagonal axes.
          beta_dir = u*sqrt(THREE)/TWO + v/TWO
          gama_dir = u*sqrt(THREE)/TWO - v/TWO

          ! Note that hexagonal lattice distance calculations are performed
          ! using the particle's coordinates relative to the neighbor lattice
          ! cells, not relative to the particle's current cell.  This is done
          ! because there is significant disagreement between neighboring cells
          ! on where the lattice boundary is due to the worse finite precision
          ! of hex lattices.

          ! Upper right and lower left sides.
          edge = -sign(lat % pitch(1)/TWO, beta_dir)  ! Oncoming edge
          if (beta_dir > ZERO) then
            xyz_t = lat % get_local_xyz(p % coord(j - 1) % xyz, i_xyz+[1, 0, 0])
          else
            xyz_t = lat % get_local_xyz(p % coord(j - 1) % xyz, i_xyz+[-1, 0, 0])
          end if
          beta = xyz_t(1)*sqrt(THREE)/TWO + xyz_t(2)/TWO
          if (abs(beta - edge) < FP_PRECISION) then
            d = INFINITY
          else if (beta_dir == ZERO) then
            d = INFINITY
          else
            d = (edge - beta)/beta_dir
          end if

          d_lat = d
          if (beta_dir > 0) then
            level_lat_trans(:) = [1, 0, 0]
          else
            level_lat_trans(:) = [-1, 0, 0]
          end if

          ! Lower right and upper left sides.
          edge = -sign(lat % pitch(1)/TWO, gama_dir)  ! Oncoming edge
          if (gama_dir > ZERO) then
            xyz_t = lat % get_local_xyz(p % coord(j - 1) % xyz, i_xyz+[1, -1, 0])
          else
            xyz_t = lat % get_local_xyz(p % coord(j - 1) % xyz, i_xyz+[-1, 1, 0])
          end if
          gama = xyz_t(1)*sqrt(THREE)/TWO - xyz_t(2)/TWO
          if (abs(gama - edge) < FP_PRECISION) then
            d = INFINITY
          else if (gama_dir == ZERO) then
            d = INFINITY
          else
            d = (edge - gama)/gama_dir
          end if

          if (d < d_lat) then
            d_lat = d
            if (gama_dir > 0) then
              level_lat_trans(:) = [1, -1, 0]
            else
              level_lat_trans(:) = [-1, 1, 0]
            end if
          end if

          ! Upper and lower sides.
          edge = -sign(lat % pitch(1)/TWO, v)  ! Oncoming edge
          if (v > ZERO) then
            xyz_t = lat % get_local_xyz(p % coord(j - 1) % xyz, i_xyz+[0, 1, 0])
          else
            xyz_t = lat % get_local_xyz(p % coord(j - 1) % xyz, i_xyz+[0, -1, 0])
          end if
          if (abs(xyz_t(2) - edge) < FP_PRECISION) then
            d = INFINITY
          else if (v == ZERO) then
            d = INFINITY
          else
            d = (edge - xyz_t(2))/v
          end if

          if (d < d_lat) then
            d_lat = d
            if (v > 0) then
              level_lat_trans(:) = [0, 1, 0]
            else
              level_lat_trans(:) = [0, -1, 0]
            end if
          end if

          ! Top and bottom sides.
          if (lat % is_3d) then
            z0 = sign(lat % pitch(2) * HALF, w)

            if (abs(z - z0) < FP_PRECISION) then
              d = INFINITY
            elseif (w == ZERO) then
              d = INFINITY
            else
              d = (z0 - z)/w
            end if

            if (d < d_lat) then
              d_lat = d
              if (w > 0) then
                level_lat_trans(:) = [0, 0, 1]
              else
                level_lat_trans(:) = [0, 0, -1]
              end if
            end if
          end if
        end select LAT_TYPE

        if (d_lat < ZERO) then
          call handle_lost_particle(p, "Particle " // trim(to_str(p % id)) &
               //" had a negative distance to a lattice boundary. d = " &
               //trim(to_str(d_lat)))
        end if
      end if LAT_COORD

      ! If the boundary on this lattice level is coincident with a boundary on
      ! a higher level then we need to make sure that the higher level boundary
      ! is selected.  This logic must include consideration of floating point
      ! precision.
      if (d_surf < d_lat) then
        if ((dist - d_surf)/dist >= FP_REL_PRECISION) then
          dist = d_surf
          surface_crossed = level_surf_cross
          lattice_translation(:) = [0, 0, 0]
          next_level = j
        end if
      else
        if ((dist - d_lat)/dist >= FP_REL_PRECISION) then
          dist = d_lat
          surface_crossed = None
          lattice_translation(:) = level_lat_trans
          next_level = j
        end if
      end if

    end do LEVEL_LOOP

  end subroutine distance_to_boundary

!===============================================================================
! NEIGHBOR_LISTS builds a list of neighboring cells to each surface to speed up
! searches when a cell boundary is crossed.
!===============================================================================

  subroutine neighbor_lists()

    integer :: i  ! index in cells/surfaces array
    integer :: j  ! index in region specification
    integer :: k  ! surface half-space spec
    integer :: n  ! size of vector
    type(VectorInt), allocatable :: neighbor_pos(:)
    type(VectorInt), allocatable :: neighbor_neg(:)

    call write_message("Building neighboring cells lists for each surface...", &
         4)

    allocate(neighbor_pos(n_surfaces))
    allocate(neighbor_neg(n_surfaces))

    do i = 1, n_cells
      do j = 1, size(cells(i)%region)
        ! Get token from region specification and skip any tokens that
        ! correspond to operators rather than regions
        k = cells(i)%region(j)
        if (abs(k) >= OP_UNION) cycle

        ! Add this cell ID to neighbor list for k-th surface
        if (k > 0) then
          call neighbor_pos(abs(k))%push_back(i)
        else
          call neighbor_neg(abs(k))%push_back(i)
        end if
      end do
    end do

    do i = 1, n_surfaces
      ! Copy positive neighbors to Surface instance
      n = neighbor_pos(i)%size()
      if (n > 0) then
        allocate(surfaces(i)%obj%neighbor_pos(n))
        surfaces(i)%obj%neighbor_pos(:) = neighbor_pos(i)%data(1:n)
      end if

      ! Copy negative neighbors to Surface instance
      n = neighbor_neg(i)%size()
      if (n > 0) then
        allocate(surfaces(i)%obj%neighbor_neg(n))
        surfaces(i)%obj%neighbor_neg(:) = neighbor_neg(i)%data(1:n)
      end if
    end do

  end subroutine neighbor_lists

!===============================================================================
! HANDLE_LOST_PARTICLE
!===============================================================================

  subroutine handle_lost_particle(p, message)

    type(Particle), intent(inout) :: p
    character(*)                        :: message

    ! Print warning and write lost particle file
    call warning(message)
    call write_particle_restart(p)

    ! Increment number of lost particles
    p % alive = .false.
!$omp atomic
    n_lost_particles = n_lost_particles + 1

    ! Abort the simulation if the maximum number of lost particles has been
    ! reached
    if (n_lost_particles == MAX_LOST_PARTICLES) then
      call fatal_error("Maximum number of lost particles has been reached.")
    end if

  end subroutine handle_lost_particle

!===============================================================================
! CALC_OFFSETS calculates and stores the offsets in all fill cells. This
! routine is called once upon initialization.
!===============================================================================

  subroutine calc_offsets(goal, map, univ, counts, found)

    integer, intent(in)        :: goal         ! target universe ID
    integer, intent(in)        :: map          ! map index in vector of maps
    type(Universe), intent(in) :: univ         ! universe searching in
    integer, intent(inout)     :: counts(:,:)  ! target count
    logical, intent(inout)     :: found(:,:)   ! target found

    integer :: i                          ! index over cells
    integer :: j, k, m                    ! indices in lattice
    integer :: n                          ! number of cells to search
    integer :: offset                     ! total offset for a given cell
    integer :: cell_index                 ! index in cells array
    type(Cell),     pointer :: c          ! pointer to current cell
    type(Universe), pointer :: next_univ  ! next universe to cycle through
    class(Lattice), pointer :: lat        ! pointer to current lattice

    n = univ % n_cells
    offset = 0

    do i = 1, n

      cell_index = univ % cells(i)

      ! get pointer to cell
      c => cells(cell_index)

      ! ====================================================================
      ! AT LOWEST UNIVERSE, TERMINATE SEARCH
      if (c % type == CELL_NORMAL) then

      ! ====================================================================
      ! CELL CONTAINS LOWER UNIVERSE, RECURSIVELY FIND CELL
      elseif (c % type == CELL_FILL) then
        ! Set offset for the cell on this level
        c % offset(map) = offset

        ! Count contents of this cell
        next_univ => universes(c % fill)
        offset = offset + count_target(next_univ, counts, found, goal, map)

        ! Move into the next universe
        next_univ => universes(c % fill)
        c => cells(cell_index)

      ! ====================================================================
      ! CELL CONTAINS LATTICE, RECURSIVELY FIND CELL
      elseif (c % type == CELL_LATTICE) then

        ! Set current lattice
        lat => lattices(c % fill) % obj

        select type (lat)

        type is (RectLattice)

          ! Loop over lattice coordinates
          do j = 1, lat % n_cells(1)
            do k = 1, lat % n_cells(2)
              do m = 1, lat % n_cells(3)
                lat % offset(map, j, k, m) = offset
                next_univ => universes(lat % universes(j, k, m))
                offset = offset + &
                     count_target(next_univ, counts, found, goal, map)
              end do
            end do
          end do

        type is (HexLattice)

          ! Loop over lattice coordinates
          do m = 1, lat % n_axial
            do k = 1, 2*lat % n_rings - 1
              do j = 1, 2*lat % n_rings - 1
                ! This array location is never used
                if (j + k < lat % n_rings + 1) then
                  cycle
                ! This array location is never used
                else if (j + k > 3*lat % n_rings - 1) then
                  cycle
                else
                  lat % offset(map, j, k, m) = offset
                  next_univ => universes(lat % universes(j, k, m))
                  offset = offset + &
                       count_target(next_univ, counts, found, goal, map)
                end if
              end do
            end do
          end do
        end select

      end if
    end do

  end subroutine calc_offsets

!===============================================================================
! COUNT_TARGET recursively totals the numbers of occurances of a given
! universe ID beginning with the universe given.
!===============================================================================

  recursive function count_target(univ, counts, found, goal, map) result(count)

    type(Universe), intent(in) :: univ         ! universe to search through
    integer, intent(inout)     :: counts(:,:)  ! target count
    logical, intent(inout)     :: found(:,:)   ! target found
    integer, intent(in)        :: goal         ! target universe ID
    integer, intent(in)        :: map          ! current map

    integer :: i                           ! index over cells
    integer :: j, k, m                     ! indices in lattice
    integer :: n                           ! number of cells to search
    integer :: cell_index                  ! index in cells array
    integer :: count                       ! number of times target located
    type(Cell),     pointer :: c           ! pointer to current cell
    type(Universe), pointer :: next_univ   ! next univ to loop through
    class(Lattice), pointer :: lat         ! pointer to current lattice

    ! Don't research places already checked
    if (found(universe_dict % get_key(univ % id), map)) then
      count = counts(universe_dict % get_key(univ % id), map)
      return
    end if

    ! If this is the target, it can't contain itself.
    ! Count = 1, then quit
    if (univ % id == goal) then
      count = 1
      counts(universe_dict % get_key(univ % id), map) = 1
      found(universe_dict % get_key(univ % id), map) = .true.
      return
    end if

    count = 0
    n = univ % n_cells

    do i = 1, n

      cell_index = univ % cells(i)

      ! get pointer to cell
      c => cells(cell_index)

      ! ====================================================================
      ! AT LOWEST UNIVERSE, TERMINATE SEARCH
      if (c % type == CELL_NORMAL) then

      ! ====================================================================
      ! CELL CONTAINS LOWER UNIVERSE, RECURSIVELY FIND CELL
      elseif (c % type == CELL_FILL) then

        next_univ => universes(c % fill)

        ! Found target - stop since target cannot contain itself
        if (next_univ % id == goal) then
          count = count + 1
          return
        end if

        count = count + count_target(next_univ, counts, found, goal, map)
        c => cells(cell_index)

      ! ====================================================================
      ! CELL CONTAINS LATTICE, RECURSIVELY FIND CELL
      elseif (c % type == CELL_LATTICE) then

        ! Set current lattice
        lat => lattices(c % fill) % obj

        select type (lat)

        type is (RectLattice)

          ! Loop over lattice coordinates
          do j = 1, lat % n_cells(1)
            do k = 1, lat % n_cells(2)
              do m = 1, lat % n_cells(3)
                next_univ => universes(lat % universes(j, k, m))

                ! Found target - stop since target cannot contain itself
                if (next_univ % id == goal) then
                  count = count + 1
                  cycle
                end if

                count = count + &
                     count_target(next_univ, counts, found, goal, map)

              end do
            end do
          end do

          type is (HexLattice)

            ! Loop over lattice coordinates
            do m = 1, lat % n_axial
              do k = 1, 2*lat % n_rings - 1
                do j = 1, 2*lat % n_rings - 1
                  ! This array location is never used
                  if (j + k < lat % n_rings + 1) then
                    cycle
                  ! This array location is never used
                  else if (j + k > 3*lat % n_rings - 1) then
                    cycle
                  else
                    next_univ => universes(lat % universes(j, k, m))

                    ! Found target - stop since target cannot contain itself
                    if (next_univ % id == goal) then
                      count = count + 1
                      cycle
                    end if

                    count = count + &
                         count_target(next_univ, counts, found, goal, map)
                  end if
                end do
              end do
            end do

          end select

      end if
    end do

    counts(universe_dict % get_key(univ % id), map) = count
    found(universe_dict % get_key(univ % id), map) = .true.

  end function count_target

!===============================================================================
! COUNT_INSTANCE recursively totals the number of occurrences of all cells
! beginning with the universe given.
!===============================================================================

  recursive subroutine count_instance(univ)

    type(Universe), intent(in) :: univ  ! universe to search through

    integer :: i                          ! index over cells
    integer :: j, k, m                    ! indices in lattice
    integer :: n                          ! number of cells to search
    integer :: cell_index                 ! index in cells array
    type(Cell),     pointer :: c          ! pointer to current cell
    type(Universe), pointer :: next_univ  ! next universe to loop through
    class(Lattice), pointer :: lat        ! pointer to current lattice

    n = univ % n_cells

    do i = 1, n

      cell_index = univ % cells(i)

      ! get pointer to cell
      c => cells(cell_index)
      c % instances = c % instances + 1

      ! ====================================================================
      ! AT LOWEST UNIVERSE, TERMINATE SEARCH
      if (c % type == CELL_NORMAL) then

      ! ====================================================================
      ! CELL CONTAINS LOWER UNIVERSE, RECURSIVELY FIND CELL
      elseif (c % type == CELL_FILL) then

        next_univ => universes(c % fill)

        call count_instance(next_univ)
        c => cells(cell_index)

      ! ====================================================================
      ! CELL CONTAINS LATTICE, RECURSIVELY FIND CELL
      elseif (c % type == CELL_LATTICE) then

        ! Set current lattice
        lat => lattices(c % fill) % obj

        select type (lat)

        type is (RectLattice)

          ! Loop over lattice coordinates
          do j = 1, lat % n_cells(1)
            do k = 1, lat % n_cells(2)
              do m = 1, lat % n_cells(3)
                next_univ => universes(lat % universes(j, k, m))
                call count_instance(next_univ)
              end do
            end do
          end do

        type is (HexLattice)

          ! Loop over lattice coordinates
          do m = 1, lat % n_axial
            do k = 1, 2*lat % n_rings - 1
              do j = 1, 2*lat % n_rings - 1
                ! This array location is never used
                if (j + k < lat % n_rings + 1) then
                  cycle
                ! This array location is never used
                else if (j + k > 3*lat % n_rings - 1) then
                  cycle
                else
                  next_univ => universes(lat % universes(j, k, m))
                  call count_instance(next_univ)
                end if
              end do
            end do
          end do

        end select

      end if
    end do

  end subroutine count_instance

!===============================================================================
! MAXIMUM_LEVELS determines the maximum number of nested coordinate levels in
! the geometry
!===============================================================================

  recursive function maximum_levels(univ) result(levels)

    type(Universe), intent(in) :: univ  ! universe to search through
    integer :: levels                   ! maximum number of levels for this universe

    integer :: i                          ! index over cells
    integer :: j, k, m                    ! indices in lattice
    integer :: levels_below               ! max levels below this universe
    type(Cell),     pointer :: c          ! pointer to current cell
    type(Universe), pointer :: next_univ  ! next universe to loop through
    class(Lattice), pointer :: lat        ! pointer to current lattice

    levels_below = 0
    do i = 1, univ % n_cells
      c => cells(univ % cells(i))

      ! ====================================================================
      ! CELL CONTAINS LOWER UNIVERSE, RECURSIVELY FIND CELL
      if (c % type == CELL_FILL) then

        next_univ => universes(c % fill)
        levels_below = max(levels_below, maximum_levels(next_univ))

      ! ====================================================================
      ! CELL CONTAINS LATTICE, RECURSIVELY FIND CELL
      elseif (c % type == CELL_LATTICE) then

        ! Set current lattice
        lat => lattices(c % fill) % obj

        select type (lat)

        type is (RectLattice)

          ! Loop over lattice coordinates
          do j = 1, lat % n_cells(1)
            do k = 1, lat % n_cells(2)
              do m = 1, lat % n_cells(3)
                next_univ => universes(lat % universes(j, k, m))
                levels_below = max(levels_below, maximum_levels(next_univ))
              end do
            end do
          end do

        type is (HexLattice)

          ! Loop over lattice coordinates
          do m = 1, lat % n_axial
            do k = 1, 2*lat % n_rings - 1
              do j = 1, 2*lat % n_rings - 1
                ! This array location is never used
                if (j + k < lat % n_rings + 1) then
                  cycle
                ! This array location is never used
                else if (j + k > 3*lat % n_rings - 1) then
                  cycle
                else
                  next_univ => universes(lat % universes(j, k, m))
                  levels_below = max(levels_below, maximum_levels(next_univ))
                end if
              end do
            end do
          end do

        end select

      end if
    end do

    levels = 1 + levels_below

  end function maximum_levels

end module geometry<|MERGE_RESOLUTION|>--- conflicted
+++ resolved
@@ -9,12 +9,8 @@
   use particle_header,        only: LocalCoord, Particle
   use particle_restart_write, only: write_particle_restart
   use surface_header
-<<<<<<< HEAD
+  use stl_vector,             only: VectorInt
   use simple_string,          only: to_str
-=======
-  use stl_vector,             only: VectorInt
-  use string,                 only: to_str
->>>>>>> ff4a4f11
   use tally,                  only: score_surface_current
 
   implicit none
@@ -193,8 +189,8 @@
   recursive subroutine find_cell(p, found, search_cells)
 
     type(Particle), intent(inout) :: p
-    logical,              intent(inout) :: found
-    integer,              optional      :: search_cells(:)
+    logical,        intent(inout) :: found
+    integer,        optional      :: search_cells(:)
     integer :: i                    ! index over cells
     integer :: j                    ! coordinate level index
     integer :: i_xyz(3)             ! indices in lattice
@@ -204,7 +200,6 @@
     type(Cell),     pointer :: c    ! pointer to cell
     class(Lattice), pointer :: lat  ! pointer to lattice
     type(Universe), pointer :: univ ! universe to search in
-    real(8) :: new_xyz(3)           ! perturbed location used to look for cell
 
     do j = p % n_coord + 1, MAX_COORD
       call p % coord(j) % reset()
@@ -291,8 +286,7 @@
         lat => lattices(c % fill) % obj
 
         ! Determine lattice indices
-        new_xyz = p % coord(j) % xyz + TINY_BIT * p % coord(j) % uvw
-        i_xyz = lat % get_indices(new_xyz)
+        i_xyz = lat % get_indices(p % coord(j) % xyz + TINY_BIT * p % coord(j) % uvw)
 
         ! Store lower level coordinates
         p % coord(j + 1) % xyz = lat % get_local_xyz(p % coord(j) % xyz, i_xyz)
@@ -347,7 +341,7 @@
 
   subroutine cross_surface(p, last_cell)
     type(Particle), intent(inout) :: p
-    integer,        intent(in)          :: last_cell  ! last cell particle was in
+    integer,        intent(in)    :: last_cell  ! last cell particle was in
 
     real(8) :: u         ! x-component of direction
     real(8) :: v         ! y-component of direction
@@ -509,7 +503,7 @@
   subroutine cross_lattice(p, lattice_translation)
 
     type(Particle), intent(inout) :: p
-    integer,              intent(in)    :: lattice_translation(3)
+    integer,        intent(in)    :: lattice_translation(3)
     integer :: j
     integer :: i_xyz(3)       ! indices in lattice
     logical :: found          ! particle found in cell?
@@ -582,10 +576,10 @@
   subroutine distance_to_boundary(p, dist, surface_crossed, lattice_translation, &
        next_level)
     type(Particle), intent(inout) :: p
-    real(8),              intent(out)   :: dist
-    integer,              intent(out)   :: surface_crossed
-    integer,              intent(out)   :: lattice_translation(3)
-    integer,              intent(out)   :: next_level
+    real(8),        intent(out)   :: dist
+    integer,        intent(out)   :: surface_crossed
+    integer,        intent(out)   :: lattice_translation(3)
+    integer,        intent(out)   :: next_level
 
     integer :: i                  ! index for surface in cell
     integer :: j
@@ -932,7 +926,7 @@
   subroutine handle_lost_particle(p, message)
 
     type(Particle), intent(inout) :: p
-    character(*)                        :: message
+    character(*)                  :: message
 
     ! Print warning and write lost particle file
     call warning(message)
