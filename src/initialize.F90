--- conflicted
+++ resolved
@@ -645,15 +645,14 @@
               if (universe_dict % has_key(id)) then
                 lat % universes(j,k,m) = universe_dict % get_key(id)
               else
-                message = "Invalid universe number " // trim(to_str(id)) &
-                     // " specified on lattice " // trim(to_str(lat % id))
-                call fatal_error()
+                call fatal_error("Invalid universe number " &
+                     &// trim(to_str(id)) // " specified on lattice " &
+                     &// trim(to_str(lat % id)))
               end if
             end do
           end do
         end do
 
-<<<<<<< HEAD
       type is (HexLattice)
         do m = 1, lat % n_axial
           do k = 1, 2*lat % n_rings - 1
@@ -667,23 +666,11 @@
               if (universe_dict % has_key(id)) then
                 lat % universes(j, k, m) = universe_dict % get_key(id)
               else
-                message = "Invalid universe number " // trim(to_str(id)) &
-                     // " specified on lattice " // trim(to_str(lat % id))
-                call fatal_error()
+                call fatal_error("Invalid universe number " &
+                     &// trim(to_str(id)) // " specified on lattice " &
+                     &// trim(to_str(lat % id)))
               end if
             end do
-=======
-      do m = 1, n_z
-        do k = 1, n_y
-          do j = 1, n_x
-            id = lat % universes(j,k,m)
-            if (universe_dict % has_key(id)) then
-              lat % universes(j,k,m) = universe_dict % get_key(id)
-            else
-              call fatal_error("Invalid universe number " // trim(to_str(id)) &
-                   &// " specified on lattice " // trim(to_str(lat % id)))
-            end if
->>>>>>> 0bff38bf
           end do
         end do
 
