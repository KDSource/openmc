--- conflicted
+++ resolved
@@ -16,7 +16,6 @@
 #===============================================================================
 
 F90X = /home/bherman/petsc/release-ifort/bin/mpif90 
-F90XFLAGS = -Wall -Wno-unused-variable
 COMPILER = petsc
 DEBUG    = no
 PROFILE  = no
@@ -30,11 +29,7 @@
 
 ifeq ($(COMPILER),gnu)
   F90 = gfortran
-<<<<<<< HEAD
-  F90FLAGS := -cpp -fbacktrace -DN2008
-=======
   F90FLAGS := -cpp -fbacktrace -DNO_F2008
->>>>>>> 789a6791
   LDFLAGS =
 
   # Debugging
