import numpy as np

import openmc


class Summary(object):
    """Information summarizing the geometry, materials, and tallies used in a
    simulation.

    """

<<<<<<< HEAD
    def __init__(self, filename):
=======
        # A user may not have h5py, but they can still use the rest of the
        # Python API so we'll only try to import h5py if the user actually inits
        # a Summary object.
        import h5py

>>>>>>> dea66bb5
        openmc.reset_auto_ids()

        if not filename.endswith(('.h5', '.hdf5')):
            msg = 'Unable to open "{0}" which is not an HDF5 summary file'
            raise ValueError(msg)

        self._f = h5py.File(filename, 'r')
        self.openmc_geometry = None
        self.opencg_geometry = None

        self._read_metadata()
        self._read_geometry()
        self._read_tallies()

    def _read_metadata(self):
        # Read OpenMC version
        self.version = [self._f['version_major'][0],
                         self._f['version_minor'][0],
                         self._f['version_release'][0]]
        # Read date and time
        self.date_and_time = self._f['date_and_time'][...]

        self.n_batches = self._f['n_batches'][0]
        self.n_particles = self._f['n_particles'][0]
        self.n_active = self._f['n_active'][0]
        self.n_inactive = self._f['n_inactive'][0]
        self.gen_per_batch = self._f['gen_per_batch'][0]
        self.n_procs = self._f['n_procs'][0]

    def _read_geometry(self):
        # Read in and initialize the Materials and Geometry
        self._read_nuclides()
        self._read_materials()
        self._read_surfaces()
        self._read_cells()
        self._read_universes()
        self._read_lattices()
        self._finalize_geometry()

    def _read_nuclides(self):
        self.n_nuclides = self._f['nuclides/n_nuclides'][0]

        # Initialize dictionary for each Nuclide
        # Keys   - Nuclide ZAIDs
        # Values - Nuclide objects
        self.nuclides = {}

        for key in self._f['nuclides'].keys():
            if key == 'n_nuclides':
                continue

            index = self._f['nuclides'][key]['index'][0]
            alias = self._f['nuclides'][key]['alias'][0]
            zaid = self._f['nuclides'][key]['zaid'][0]

            # Read the Nuclide's name (e.g., 'H-1' or 'U-235')
            name = alias.split('.')[0]

            # Read the Nuclide's cross-section identifier (e.g., '70c')
            xs = alias.split('.')[1]

            # Initialize this Nuclide and add to global dictionary of Nuclides
            if 'nat' in name:
                self.nuclides[zaid] = openmc.Element(name=name, xs=xs)
            else:
                self.nuclides[zaid] = openmc.Nuclide(name=name, xs=xs)
                self.nuclides[zaid].zaid = zaid

    def _read_materials(self):
        self.n_materials = self._f['materials/n_materials'][0]

        # Initialize dictionary for each Material
        # Keys     - Material keys
        # Values   - Material objects
        self.materials = {}

        for key in self._f['materials'].keys():
            if key == 'n_materials':
                continue

            material_id = int(key.lstrip('material '))
            index = self._f['materials'][key]['index'][0]
            name = self._f['materials'][key]['name'][0]
            density = self._f['materials'][key]['atom_density'][0]
            nuc_densities = self._f['materials'][key]['nuclide_densities'][...]
            nuclides = self._f['materials'][key]['nuclides'][...]
            n_sab = self._f['materials'][key]['n_sab'][0]

            sab_names = []
            sab_xs = []

            # Read the names of the S(a,b) tables for this Material
            for i in range(1, n_sab+1):
                sab_table = self._f['materials'][key]['sab_tables'][str(i)][0]

                # Read the cross-section identifiers for each S(a,b) table
                sab_names.append(sab_table.split('.')[0])
                sab_xs.append(sab_table.split('.')[1])

            # Create the Material
            material = openmc.Material(material_id=material_id, name=name)

            # Set the Material's density to g/cm3 - this is what is used in OpenMC
            material.set_density(density=density, units='g/cm3')

            # Add all Nuclides to the Material
            for i, zaid in enumerate(nuclides):
                nuclide = self.get_nuclide_by_zaid(zaid)
                density = nuc_densities[i]

                if isinstance(nuclide, openmc.Nuclide):
                    material.add_nuclide(nuclide, percent=density, percent_type='ao')
                elif isinstance(nuclide, openmc.Element):
                    material.add_element(nuclide, percent=density, percent_type='ao')

            # Add S(a,b) table(s?) to the Material
            for i in range(n_sab):
                name = sab_names[i]
                xs = sab_xs[i]
                material.add_s_alpha_beta(name, xs)

            # Add the Material to the global dictionary of all Materials
            self.materials[index] = material

    def _read_surfaces(self):
        self.n_surfaces = self._f['geometry/n_surfaces'][0]

        # Initialize dictionary for each Surface
        # Keys     - Surface keys
        # Values   - Surfacee objects
        self.surfaces = {}

        for key in self._f['geometry/surfaces'].keys():
            if key == 'n_surfaces':
                continue

            surface_id = int(key.lstrip('surface '))
            index = self._f['geometry/surfaces'][key]['index'][0]
            name = self._f['geometry/surfaces'][key]['name'][0]
            surf_type = self._f['geometry/surfaces'][key]['type'][...][0]
            bc = self._f['geometry/surfaces'][key]['boundary_condition'][...][0]
            coeffs = self._f['geometry/surfaces'][key]['coefficients'][...]

            # Create the Surface based on its type
            if surf_type == 'X Plane':
                x0 = coeffs[0]
                surface = openmc.XPlane(surface_id, bc, x0, name)

            elif surf_type == 'Y Plane':
                y0 = coeffs[0]
                surface = openmc.YPlane(surface_id, bc, y0, name)

            elif surf_type == 'Z Plane':
                z0 = coeffs[0]
                surface = openmc.ZPlane(surface_id, bc, z0, name)

            elif surf_type == 'Plane':
                A = coeffs[0]
                B = coeffs[1]
                C = coeffs[2]
                D = coeffs[3]
                surface = openmc.Plane(surface_id, bc, A, B, C, D, name)

            elif surf_type == 'X Cylinder':
                y0 = coeffs[0]
                z0 = coeffs[1]
                R = coeffs[2]
                surface = openmc.XCylinder(surface_id, bc, y0, z0, R, name)

            elif surf_type == 'Y Cylinder':
                x0 = coeffs[0]
                z0 = coeffs[1]
                R = coeffs[2]
                surface = openmc.YCylinder(surface_id, bc, x0, z0, R, name)

            elif surf_type == 'Z Cylinder':
                x0 = coeffs[0]
                y0 = coeffs[1]
                R = coeffs[2]
                surface = openmc.ZCylinder(surface_id, bc, x0, y0, R, name)

            elif surf_type == 'Sphere':
                x0 = coeffs[0]
                y0 = coeffs[1]
                z0 = coeffs[2]
                R = coeffs[3]
                surface = openmc.Sphere(surface_id, bc, x0, y0, z0, R, name)

            elif surf_type in ['X Cone', 'Y Cone', 'Z Cone']:
                x0 = coeffs[0]
                y0 = coeffs[1]
                z0 = coeffs[2]
                R2 = coeffs[3]

                if surf_type == 'X Cone':
                    surface = openmc.XCone(surface_id, bc, x0, y0, z0, R2, name)
                if surf_type == 'Y Cone':
                    surface = openmc.YCone(surface_id, bc, x0, y0, z0, R2, name)
                if surf_type == 'Z Cone':
                    surface = openmc.ZCone(surface_id, bc, x0, y0, z0, R2, name)

            # Add Surface to global dictionary of all Surfaces
            self.surfaces[index] = surface

    def _read_cells(self):
        self.n_cells = self._f['geometry/n_cells'][0]

        # Initialize dictionary for each Cell
        # Keys     - Cell keys
        # Values   - Cell objects
        self.cells = {}

        # Initialize dictionary for each Cell's fill
        # (e.g., Material, Universe or Lattice ID)
        # This dictionary is used later to link the fills with
        # the corresponding objects
        # Keys     - Cell keys
        # Values   - Filling Material, Universe or Lattice ID
        self._cell_fills = {}

        for key in self._f['geometry/cells'].keys():
            if key == 'n_cells':
                continue

            cell_id = int(key.lstrip('cell '))
            index = self._f['geometry/cells'][key]['index'][0]
            name = self._f['geometry/cells'][key]['name'][0]
            fill_type = self._f['geometry/cells'][key]['fill_type'][...][0]

            if fill_type == 'normal':
                fill = self._f['geometry/cells'][key]['material'][0]
            elif fill_type == 'universe':
                fill = self._f['geometry/cells'][key]['fill'][0]
            else:
                fill = self._f['geometry/cells'][key]['lattice'][0]

            if 'surfaces' in self._f['geometry/cells'][key].keys():
                surfaces = self._f['geometry/cells'][key]['surfaces'][...]
            else:
                surfaces = []

            # Create this Cell
            cell = openmc.Cell(cell_id=cell_id, name=name)

            if fill_type == 'universe':
                maps = self._f['geometry/cells'][key]['maps'][0]

                if maps > 0:
                    offset = self._f['geometry/cells'][key]['offset'][...]
                    cell.set_offset(offset)

                translated = self._f['geometry/cells'][key]['translated'][0]
                if translated:
                    translation = \
                      self._f['geometry/cells'][key]['translation'][...]
                    translation = np.asarray(translation, dtype=np.float64)
                    cell.translation = translation

                rotated = self._f['geometry/cells'][key]['rotated'][0]
                if rotated:
                    rotation = \
                      self._f['geometry/cells'][key]['rotation'][...]
                    rotation = np.asarray(rotation, dtype=np.int)
                    cell.rotation = rotation

            # Store Cell fill information for after Universe/Lattice creation
            self._cell_fills[index] = (fill_type, fill)

            # Iterate over all Surfaces and add them to the Cell
            for surface_halfspace in surfaces:

                halfspace = np.sign(surface_halfspace)
                surface_id = np.abs(surface_halfspace)
                surface = self.surfaces[surface_id]
                cell.add_surface(surface, halfspace)

            # Add the Cell to the global dictionary of all Cells
            self.cells[index] = cell

    def _read_universes(self):
        self.n_universes = self._f['geometry/n_universes'][0]

        # Initialize dictionary for each Universe
        # Keys     - Universe keys
        # Values   - Universe objects
        self.universes = {}

        for key in self._f['geometry/universes'].keys():
            if key == 'n_universes':
                continue

            universe_id = int(key.lstrip('universe '))
            index = self._f['geometry/universes'][key]['index'][0]
            cells = self._f['geometry/universes'][key]['cells'][...]

            # Create this Universe
            universe = openmc.Universe(universe_id=universe_id)

            # Add each Cell to the Universe
            for cell_id in cells:
                cell = self.cells[cell_id]
                universe.add_cell(cell)

            # Add the Universe to the global list of Universes
            self.universes[index] = universe

    def _read_lattices(self):
        self.n_lattices = self._f['geometry/n_lattices'][0]

        # Initialize lattices for each Lattice
        # Keys     - Lattice keys
        # Values   - Lattice objects
        self.lattices = {}

        for key in self._f['geometry/lattices'].keys():
            if key == 'n_lattices':
                continue

            lattice_id = int(key.lstrip('lattice '))
            index = self._f['geometry/lattices'][key]['index'][0]
            name = self._f['geometry/lattices'][key]['name'][0]
            lattice_type = self._f['geometry/lattices'][key]['type'][...][0]
            maps = self._f['geometry/lattices'][key]['maps'][0]
            offset_size = self._f['geometry/lattices'][key]['offset_size'][0]

            if offset_size > 0:
                offsets = self._f['geometry/lattices'][key]['offsets'][...]

            if lattice_type == 'rectangular':
                dimension = self._f['geometry/lattices'][key]['dimension'][...]
                lower_left = \
                     self._f['geometry/lattices'][key]['lower_left'][...]
                pitch = self._f['geometry/lattices'][key]['pitch'][...]
                outer = self._f['geometry/lattices'][key]['outer'][0]

                universe_ids = \
                     self._f['geometry/lattices'][key]['universes'][...]
                universe_ids = np.swapaxes(universe_ids, 0, 1)
                universe_ids = np.swapaxes(universe_ids, 1, 2)

                # Create the Lattice
                lattice = openmc.RectLattice(lattice_id=lattice_id, name=name)
                lattice.dimension = tuple(dimension)
                lattice.lower_left = lower_left
                lattice.pitch = pitch

                # If the Universe specified outer the Lattice is not void (-22)
                if outer != -22:
                    lattice.outer = self.universes[outer]

                # Build array of Universe pointers for the Lattice
                universes = \
                    np.ndarray(tuple(universe_ids.shape), dtype=openmc.Universe)

                for x in range(universe_ids.shape[0]):
                    for y in range(universe_ids.shape[1]):
                        for z in range(universe_ids.shape[2]):
                            universes[x, y, z] = \
                                 self.get_universe_by_id(universe_ids[x, y, z])

                # Transpose, reverse y-dimension for appropriate ordering
                shape = universes.shape
                universes = np.transpose(universes, (1, 0, 2))
                universes.shape = shape
                universes = universes[:, ::-1, :]
                lattice.universes = universes

                if offset_size > 0:
                    offsets = np.swapaxes(offsets, 0, 1)
                    offsets = np.swapaxes(offsets, 1, 2)
                    lattice.offsets = offsets

                # Add the Lattice to the global dictionary of all Lattices
                self.lattices[index] = lattice

            if lattice_type == 'hexagonal':
                n_rings = self._f['geometry/lattices'][key]['n_rings'][0]
                n_axial = self._f['geometry/lattices'][key]['n_axial'][0]
                center = self._f['geometry/lattices'][key]['center'][...]
                pitch = self._f['geometry/lattices'][key]['pitch'][...]
                outer = self._f['geometry/lattices'][key]['outer'][0]

                universe_ids = self._f[
                    'geometry/lattices'][key]['universes'][...]

                # Create the Lattice
                lattice = openmc.HexLattice(lattice_id=lattice_id, name=name)
                lattice.num_rings = n_rings
                lattice.num_axial = n_axial
                lattice.center = center
                lattice.pitch = pitch

                # If the Universe specified outer the Lattice is not void (-22)
                if outer != -22:
                    lattice.outer = self.universes[outer]

                # Build array of Universe pointers for the Lattice
                universes = \
                    np.ndarray(tuple(universe_ids.shape), dtype=openmc.Universe)

                for i in range(universe_ids.shape[0]):
                    for j in range(universe_ids.shape[1]):
                        for k in range(universe_ids.shape[2]):
                            if universe_ids[i, j, k] != -1:
                                universes[i, j, k] = self.get_universe_by_id(
                                    universe_ids[i, j, k])

                if offset_size > 0:
                    lattice.offsets = offsets

                # Add the Lattice to the global dictionary of all Lattices
                self.lattices[index] = lattice

    def _finalize_geometry(self):
        # Initialize Geometry object
        self.openmc_geometry = openmc.Geometry()

        # Iterate over all Cells and add fill Materials, Universes and Lattices
        for cell_key in self._cell_fills.keys():
            # Determine fill type ('normal', 'universe', or 'lattice') and ID
            fill_type = self._cell_fills[cell_key][0]
            fill_id = self._cell_fills[cell_key][1]

            # Retrieve the object corresponding to the fill type and ID
            if fill_type == 'normal':
                if fill_id > 0:
                    fill = self.get_material_by_id(fill_id)
                else:
                    fill = 'void'
            elif fill_type == 'universe':
                fill = self.get_universe_by_id(fill_id)
            else:
                fill = self.get_lattice_by_id(fill_id)

            # Set the fill for the Cell
            self.cells[cell_key].fill = fill

        # Set the root universe for the Geometry
        root_universe = self.get_universe_by_id(0)
        self.openmc_geometry.root_universe = root_universe

    def _read_tallies(self):
        # Initialize dictionaries for the Tallies
        # Keys     - Tally IDs
        # Values   - Tally objects
        self.tallies = {}

        # Read the number of tallies
        if 'tallies' not in self._f:
            self.n_tallies = 0
            return

        self.n_tallies = self._f['tallies/n_tallies'][0]

        # OpenMC Tally keys
        all_keys = self._f['tallies/'].keys()
        tally_keys = [key for key in all_keys if 'tally' in key]

        base = 'tallies/tally '

        # Iterate over all Tallies
        for tally_key in tally_keys:

            tally_id = int(tally_key.strip('tally '))
            subbase = '{0}{1}'.format(base, tally_id)

            # Read Tally name metadata
            name_size = self._f['{0}/name_size'.format(subbase)][0]
            if (name_size > 0):
                tally_name = self._f['{0}/name'.format(subbase)][0]
                tally_name = tally_name.lstrip('[\'')
                tally_name = tally_name.rstrip('\']')
            else:
                tally_name = ''

            # Create Tally object and assign basic properties
            tally = openmc.Tally(tally_id, tally_name)

            # Read score metadata
            score_bins = self._f['{0}/score_bins'.format(subbase)][...]
            for score_bin in score_bins:
                tally.add_score(openmc.SCORE_TYPES[score_bin])
            num_score_bins = self._f['{0}/n_score_bins'.format(subbase)][...]
            tally.num_score_bins = num_score_bins

            # Read filter metadata
            num_filters = self._f['{0}/n_filters'.format(subbase)][0]

            # Initialize all Filters
            for j in range(1, num_filters+1):

                subsubbase = '{0}/filter {1}'.format(subbase, j)

                # Read filter type (e.g., "cell", "energy", etc.)
                filter_type_code = self._f['{0}/type'.format(subsubbase)][0]
                filter_type = openmc.FILTER_TYPES[filter_type_code]

                # Read the filter bins
                num_bins = self._f['{0}/n_bins'.format(subsubbase)][0]
                bins = self._f['{0}/bins'.format(subsubbase)][...]

                # Create Filter object
                filter = openmc.Filter(filter_type, bins)
                filter.num_bins = num_bins

                # Add Filter to the Tally
                tally.add_filter(filter)

            # Add Tally to the global dictionary of all Tallies
            self.tallies[tally_id] = tally

    def make_opencg_geometry(self):
        """Create OpenCG geometry based on the information contained in the summary
        file. The geometry is stored as the 'opencg_geometry' attribute.

        """

        try:
            from openmc.opencg_compatible import get_opencg_geometry
        except ImportError:
            msg = 'Unable to import opencg which is needed ' \
                  'by Summary.make_opencg_geometry()'
            raise ImportError(msg)

        if self.opencg_geometry is None:
            self.opencg_geometry = get_opencg_geometry(self.openmc_geometry)

    def get_nuclide_by_zaid(self, zaid):
        """Return a Nuclide object given the 'zaid' identifier for the nuclide.

        Parameters
        ----------
        zaid : int
            1000*Z + A, where Z is the atomic number of the nuclide and A is the
            mass number. For example, the zaid for U-235 is 92235.

        Returns
        -------
        nuclide : openmc.nuclide.Nuclide or None
            Nuclide matching the specified zaid, or None if no matching object
            is found.

        """

        for index, nuclide in self.nuclides.items():
            if nuclide._zaid == zaid:
                return nuclide

        return None

    def get_material_by_id(self, material_id):
        """Return a Material object given the material id

        Parameters
        ----------
        id : int
            Unique identifier for the material

        Returns
        -------
        material : openmc.material.Material
            Material with given id

        """

        for index, material in self.materials.items():
            if material._id == material_id:
                return material

        return None

    def get_surface_by_id(self, surface_id):
        """Return a Surface object given the surface id

        Parameters
        ----------
        id : int
            Unique identifier for the surface

        Returns
        -------
        surface : openmc.surface.Surface
            Surface with given id

        """

        for index, surface in self.surfaces.items():
            if surface._id == surface_id:
                return surface

        return None

    def get_cell_by_id(self, cell_id):
        """Return a Cell object given the cell id

        Parameters
        ----------
        id : int
            Unique identifier for the cell

        Returns
        -------
        cell : openmc.universe.Cell
            Cell with given id

        """

        for index, cell in self.cells.items():
            if cell._id == cell_id:
                return cell

        return None

    def get_universe_by_id(self, universe_id):
        """Return a Universe object given the universe id

        Parameters
        ----------
        id : int
            Unique identifier for the universe

        Returns
        -------
        universe : openmc.universe.Universe
            Universe with given id

        """

        for index, universe in self.universes.items():
            if universe._id == universe_id:
                return universe

        return None

    def get_lattice_by_id(self, lattice_id):
        """Return a Lattice object given the lattice id

        Parameters
        ----------
        id : int
            Unique identifier for the lattice

        Returns
        -------
        lattice : openmc.universe.Lattice
            Lattice with given id

        """

        for index, lattice in self.lattices.items():
            if lattice._id == lattice_id:
                return lattice

        return None<|MERGE_RESOLUTION|>--- conflicted
+++ resolved
@@ -9,15 +9,12 @@
 
     """
 
-<<<<<<< HEAD
     def __init__(self, filename):
-=======
         # A user may not have h5py, but they can still use the rest of the
         # Python API so we'll only try to import h5py if the user actually inits
         # a Summary object.
         import h5py
 
->>>>>>> dea66bb5
         openmc.reset_auto_ids()
 
         if not filename.endswith(('.h5', '.hdf5')):
