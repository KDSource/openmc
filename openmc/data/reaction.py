from __future__ import division, unicode_literals
from collections import Iterable, Callable, MutableMapping
from copy import deepcopy
from numbers import Real, Integral
from warnings import warn
from io import StringIO

from six import string_types
import numpy as np

import openmc.checkvalue as cv
from openmc.mixin import EqualityMixin
from openmc.stats import Uniform, Tabular, Legendre
from .angle_distribution import AngleDistribution
from .angle_energy import AngleEnergy
from .correlated import CorrelatedAngleEnergy
from .data import ATOMIC_SYMBOL, K_BOLTZMANN
from .endf import get_head_record, get_tab1_record, get_list_record, \
    get_tab2_record, get_cont_record
from .energy_distribution import EnergyDistribution, LevelInelastic, \
    DiscretePhoton
from .function import Tabulated1D, Polynomial
from .kalbach_mann import KalbachMann
from .laboratory import LaboratoryAngleEnergy
from .nbody import NBodyPhaseSpace
from .product import Product
from .uncorrelated import UncorrelatedAngleEnergy


REACTION_NAME = {1: '(n,total)', 2: '(n,elastic)', 4: '(n,level)',
                 5: '(n,misc)', 11: '(n,2nd)', 16: '(n,2n)', 17: '(n,3n)',
                 18: '(n,fission)', 19: '(n,f)', 20: '(n,nf)', 21: '(n,2nf)',
                 22: '(n,na)', 23: '(n,n3a)', 24: '(n,2na)', 25: '(n,3na)',
                 27: '(n,absorption)', 28: '(n,np)', 29: '(n,n2a)',
                 30: '(n,2n2a)', 32: '(n,nd)', 33: '(n,nt)', 34: '(n,nHe-3)',
                 35: '(n,nd2a)', 36: '(n,nt2a)', 37: '(n,4n)', 38: '(n,3nf)',
                 41: '(n,2np)', 42: '(n,3np)', 44: '(n,n2p)', 45: '(n,npa)',
                 91: '(n,nc)', 101: '(n,disappear)', 102: '(n,gamma)',
                 103: '(n,p)', 104: '(n,d)', 105: '(n,t)', 106: '(n,3He)',
                 107: '(n,a)', 108: '(n,2a)', 109: '(n,3a)', 111: '(n,2p)',
                 112: '(n,pa)', 113: '(n,t2a)', 114: '(n,d2a)', 115: '(n,pd)',
                 116: '(n,pt)', 117: '(n,da)', 152: '(n,5n)', 153: '(n,6n)',
                 154: '(n,2nt)', 155: '(n,ta)', 156: '(n,4np)', 157: '(n,3nd)',
                 158: '(n,nda)', 159: '(n,2npa)', 160: '(n,7n)', 161: '(n,8n)',
                 162: '(n,5np)', 163: '(n,6np)', 164: '(n,7np)', 165: '(n,4na)',
                 166: '(n,5na)', 167: '(n,6na)', 168: '(n,7na)', 169: '(n,4nd)',
                 170: '(n,5nd)', 171: '(n,6nd)', 172: '(n,3nt)', 173: '(n,4nt)',
                 174: '(n,5nt)', 175: '(n,6nt)', 176: '(n,2n3He)',
                 177: '(n,3n3He)', 178: '(n,4n3He)', 179: '(n,3n2p)',
                 180: '(n,3n3a)', 181: '(n,3npa)', 182: '(n,dt)',
                 183: '(n,npd)', 184: '(n,npt)', 185: '(n,ndt)',
                 186: '(n,np3He)', 187: '(n,nd3He)', 188: '(n,nt3He)',
                 189: '(n,nta)', 190: '(n,2n2p)', 191: '(n,p3He)',
                 192: '(n,d3He)', 193: '(n,3Hea)', 194: '(n,4n2p)',
                 195: '(n,4n2a)', 196: '(n,4npa)', 197: '(n,3p)',
                 198: '(n,n3p)', 199: '(n,3n2pa)', 200: '(n,5n2p)', 444: '(n,damage)',
                 649: '(n,pc)', 699: '(n,dc)', 749: '(n,tc)', 799: '(n,3Hec)',
                 849: '(n,ac)'}
REACTION_NAME.update({i: '(n,n{})'.format(i-50) for i in range(50, 91)})
REACTION_NAME.update({i: '(n,p{})'.format(i-600) for i in range(600, 649)})
REACTION_NAME.update({i: '(n,d{})'.format(i-650) for i in range(650, 699)})
REACTION_NAME.update({i: '(n,t{})'.format(i-700) for i in range(700, 749)})
REACTION_NAME.update({i: '(n,3He{})'.format(i-750) for i in range(750, 799)})
REACTION_NAME.update({i: '(n,a{})'.format(i-800) for i in range(800, 849)})


def _get_products(ev, mt):
    """Generate products from MF=6 in an ENDF evaluation

    Parameters
    ----------
    ev : openmc.data.endf.Evaluation
        ENDF evaluation to read from
    mt : int
        The MT value of the reaction to get products for

    Returns
    -------
    products : list of openmc.data.Product
        Products of the reaction

    """
    file_obj = StringIO(ev.section[6, mt])

    # Read HEAD record
    items = get_head_record(file_obj)
    reference_frame = {1: 'laboratory', 2: 'center-of-mass',
                       3: 'light-heavy'}[items[3]]
    n_products = items[4]

    products = []
    for i in range(n_products):
        # Get yield for this product
        params, yield_ = get_tab1_record(file_obj)

        za = params[0]
        awr = params[1]
        lip = params[2]
        law = params[3]

        if za == 0:
            p = Product('photon')
        elif za == 1:
            p = Product('neutron')
        elif za == 1000:
            p = Product('electron')
        else:
            z = za // 1000
            a = za % 1000
            p = Product('{}{}'.format(ATOMIC_SYMBOL[z], a))

        p.yield_ = yield_

        """
        # Set reference frame
        if reference_frame == 'laboratory':
            p.center_of_mass = False
        elif reference_frame == 'center-of-mass':
            p.center_of_mass = True
        elif reference_frame == 'light-heavy':
            p.center_of_mass = (awr <= 4.0)
        """

        if law == 0:
            # No distribution given
            pass
        if law == 1:
            # Continuum energy-angle distribution

            # Peak ahead to determine type of distribution
            position = file_obj.tell()
            params = get_cont_record(file_obj)
            file_obj.seek(position)

            lang = params[2]
            if lang == 1:
                p.distribution = [CorrelatedAngleEnergy.from_endf(file_obj)]
            elif lang == 2:
                p.distribution = [KalbachMann.from_endf(file_obj)]

        elif law == 2:
            # Discrete two-body scattering
            params, tab2 = get_tab2_record(file_obj)
            ne = params[5]
            energy = np.zeros(ne)
            mu = []
            for i in range(ne):
                items, values = get_list_record(file_obj)
                energy[i] = items[1]
                lang = items[2]
                if lang == 0:
                    mu.append(Legendre(values))
                elif lang == 12:
                    mu.append(Tabular(values[::2], values[1::2]))
                elif lang == 14:
                    mu.append(Tabular(values[::2], values[1::2],
                                      'log-linear'))

            angle_dist = AngleDistribution(energy, mu)
            dist = UncorrelatedAngleEnergy(angle_dist)
            p.distribution = [dist]
            # TODO: Add level-inelastic info?

        elif law == 3:
            # Isotropic discrete emission
            p.distribution = [UncorrelatedAngleEnergy()]
            # TODO: Add level-inelastic info?

        elif law == 4:
            # Discrete two-body recoil
            pass

        elif law == 5:
            # Charged particle elastic scattering
            pass

        elif law == 6:
            # N-body phase-space distribution
            p.distribution = [NBodyPhaseSpace.from_endf(file_obj)]

        elif law == 7:
            # Laboratory energy-angle distribution
            p.distribution = [LaboratoryAngleEnergy.from_endf(file_obj)]

        products.append(p)

    return products


def _get_fission_products_ace(ace):
    """Generate fission products from an ACE table

    Parameters
    ----------
    ace : openmc.data.ace.Table
        ACE table to read from

    Returns
    -------
    products : list of openmc.data.Product
        Prompt and delayed fission neutrons
    derived_products : list of openmc.data.Product
        "Total" fission neutron

    """
    # No NU block
    if ace.jxs[2] == 0:
        return None, None

    products = []
    derived_products = []

    # Either prompt nu or total nu is given
    if ace.xss[ace.jxs[2]] > 0:
        whichnu = 'prompt' if ace.jxs[24] > 0 else 'total'

        neutron = Product('neutron')
        neutron.emission_mode = whichnu

        idx = ace.jxs[2]
        LNU = int(ace.xss[idx])
        if LNU == 1:
            # Polynomial function form of nu
            NC = int(ace.xss[idx+1])
            coefficients = ace.xss[idx+2 : idx+2+NC]
            neutron.yield_ = Polynomial(coefficients)
        elif LNU == 2:
            # Tabular data form of nu
            neutron.yield_ = Tabulated1D.from_ace(ace, idx + 1)

        products.append(neutron)

    # Both prompt nu and total nu
    elif ace.xss[ace.jxs[2]] < 0:
        # Read prompt neutron yield
        prompt_neutron = Product('neutron')
        prompt_neutron.emission_mode = 'prompt'

        idx = ace.jxs[2] + 1
        LNU = int(ace.xss[idx])
        if LNU == 1:
            # Polynomial function form of nu
            NC = int(ace.xss[idx+1])
            coefficients = ace.xss[idx+2 : idx+2+NC]
            prompt_neutron.yield_ = Polynomial(coefficients)
        elif LNU == 2:
            # Tabular data form of nu
            prompt_neutron.yield_ = Tabulated1D.from_ace(ace, idx + 1)

        # Read total neutron yield
        total_neutron = Product('neutron')
        total_neutron.emission_mode = 'total'

        idx = ace.jxs[2] + int(abs(ace.xss[ace.jxs[2]])) + 1
        LNU = int(ace.xss[idx])

        if LNU == 1:
            # Polynomial function form of nu
            NC = int(ace.xss[idx+1])
            coefficients = ace.xss[idx+2 : idx+2+NC]
            total_neutron.yield_ = Polynomial(coefficients)
        elif LNU == 2:
            # Tabular data form of nu
            total_neutron.yield_ = Tabulated1D.from_ace(ace, idx + 1)

        products.append(prompt_neutron)
        derived_products.append(total_neutron)

    # Check for delayed nu data
    if ace.jxs[24] > 0:
        yield_delayed = Tabulated1D.from_ace(ace, ace.jxs[24] + 1)

        # Delayed neutron precursor distribution
        idx = ace.jxs[25]
        n_group = ace.nxs[8]
        total_group_probability = 0.
        for group in range(n_group):
            delayed_neutron = Product('neutron')
            delayed_neutron.emission_mode = 'delayed'

            # Convert units of inverse shakes to inverse seconds
            delayed_neutron.decay_rate = ace.xss[idx] * 1.e8

            group_probability = Tabulated1D.from_ace(ace, idx + 1)
            if np.all(group_probability.y == group_probability.y[0]):
                delayed_neutron.yield_ = deepcopy(yield_delayed)
                delayed_neutron.yield_.y *= group_probability.y[0]
                total_group_probability += group_probability.y[0]
            else:
                # Get union energy grid and ensure energies are within
                # interpolable range of both functions
                max_energy = min(yield_delayed.x[-1], group_probability.x[-1])
                energy = np.union1d(yield_delayed.x, group_probability.x)
                energy = energy[energy <= max_energy]

                # Calculate group yield
                group_yield = yield_delayed(energy) * group_probability(energy)
                delayed_neutron.yield_ = Tabulated1D(energy, group_yield)

            # Advance position
            nr = int(ace.xss[idx + 1])
            ne = int(ace.xss[idx + 2 + 2*nr])
            idx += 3 + 2*nr + 2*ne

            # Energy distribution for delayed fission neutrons
            location_start = int(ace.xss[ace.jxs[26] + group])
            delayed_neutron.distribution.append(
                AngleEnergy.from_ace(ace, ace.jxs[27], location_start))

            products.append(delayed_neutron)

        # Renormalize delayed neutron yields to reflect fact that in ACE
        # file, the sum of the group probabilities is not exactly one
        for product in products[1:]:
            if total_group_probability > 0.:
                product.yield_.y /= total_group_probability

    return products, derived_products


def _get_fission_products_endf(ev):
    """Generate fission products from an ENDF evaluation

    Parameters
    ----------
    ev : openmc.data.endf.Evaluation

    Returns
    -------
    products : list of openmc.data.Product
        Prompt and delayed fission neutrons
    derived_products : list of openmc.data.Product
        "Total" fission neutron

    """
    products = []
    derived_products = []

    if (1, 456) in ev.section:
        prompt_neutron = Product('neutron')
        prompt_neutron.emission_mode = 'prompt'

        # Prompt nu values
        file_obj = StringIO(ev.section[1, 456])
        lnu = get_head_record(file_obj)[3]
        if lnu == 1:
            # Polynomial representation
            items, coefficients = get_list_record(file_obj)
            prompt_neutron.yield_ = Polynomial(coefficients)
        elif lnu == 2:
            # Tabulated representation
            params, prompt_neutron.yield_ = get_tab1_record(file_obj)

        products.append(prompt_neutron)

    if (1, 452) in ev.section:
        total_neutron = Product('neutron')
        total_neutron.emission_mode = 'total'

        # Total nu values
        file_obj = StringIO(ev.section[1, 452])
        lnu = get_head_record(file_obj)[3]
        if lnu == 1:
            # Polynomial representation
            items, coefficients = get_list_record(file_obj)
            total_neutron.yield_ = Polynomial(coefficients)
        elif lnu == 2:
            # Tabulated representation
            params, total_neutron.yield_ = get_tab1_record(file_obj)

        if (1, 456) in ev.section:
            derived_products.append(total_neutron)
        else:
            products.append(total_neutron)

    if (1, 455) in ev.section:
        file_obj = StringIO(ev.section[1, 455])

        # Determine representation of delayed nu data
        items = get_head_record(file_obj)
        ldg = items[2]
        lnu = items[3]

        if ldg == 0:
            # Delayed-group constants energy independent
            items, decay_constants = get_list_record(file_obj)
            for constant in decay_constants:
                delayed_neutron = Product('neutron')
                delayed_neutron.emission_mode = 'delayed'
                delayed_neutron.decay_rate = constant
                products.append(delayed_neutron)
        elif ldg == 1:
            # Delayed-group constants energy dependent
            raise NotImplementedError('Delayed neutron with energy-dependent '
                                      'group constants.')

        # In MF=1, MT=455, the delayed-group abundances are actually not
        # specified if the group constants are energy-independent. In this case,
        # the abundances must be inferred from MF=5, MT=455 where multiple
        # energy distributions are given.
        if lnu == 1:
            # Nu represented as polynomial
            items, coefficients = get_list_record(file_obj)
            yield_ = Polynomial(coefficients)
            for neutron in products[-6:]:
                neutron.yield_ = deepcopy(yield_)
        elif lnu == 2:
            # Nu represented by tabulation
            params, yield_ = get_tab1_record(file_obj)
            for neutron in products[-6:]:
                neutron.yield_ = deepcopy(yield_)

        if (5, 455) in ev.section:
            file_obj = StringIO(ev.section[5, 455])
            items = get_head_record(file_obj)
            nk = items[4]
            if nk != len(decay_constants):
                raise ValueError(
                    'Number of delayed neutron fission spectra ({}) does not '
                    'match number of delayed neutron precursors ({}).'.format(
                        nk, len(decay_constants)))
            for i in range(nk):
                params, applicability = get_tab1_record(file_obj)
                dist = UncorrelatedAngleEnergy()
                dist.energy = EnergyDistribution.from_endf(file_obj, params)

                delayed_neutron = products[1 + i]
                yield_ = delayed_neutron.yield_

                # Here we handle the fact that the delayed neutron yield is the
                # product of the total delayed neutron yield and the
                # "applicability" of the energy distribution law in file 5.
                if isinstance(yield_, Tabulated1D):
                    if np.all(applicability.y == applicability.y[0]):
                        yield_.y *= applicability.y[0]
                    else:
                        # Get union energy grid and ensure energies are within
                        # interpolable range of both functions
                        max_energy = min(yield_.x[-1], applicability.x[-1])
                        energy = np.union1d(yield_.x, applicability.x)
                        energy = energy[energy <= max_energy]

                        # Calculate group yield
                        group_yield = yield_(energy) * applicability(energy)
                        delayed_neutron.yield_ = Tabulated1D(energy, group_yield)
                elif isinstance(yield_, Polynomial):
                    if len(yield_) == 1:
                        delayed_neutron.yield_ = deepcopy(applicability)
                        delayed_neutron.yield_.y *= yield_.coef[0]
                    else:
                        if np.all(applicability.y == applicability.y[0]):
                            yield_.coef[0] *= applicability.y[0]
                        else:
                            raise NotImplementedError(
                                'Total delayed neutron yield and delayed group '
                                'probability are both energy-dependent.')

                delayed_neutron.distribution.append(dist)

    return products, derived_products


def _get_photon_products_ace(ace, rx):
    """Generate photon products from an ACE table

    Parameters
    ----------
    ace : openmc.data.ace.Table
        ACE table to read from
    rx : openmc.data.Reaction
        Reaction that generates photons

    Returns
    -------
    photons : list of openmc.Products
        Photons produced from reaction with given MT

    """
    n_photon_reactions = ace.nxs[6]
    photon_mts = ace.xss[ace.jxs[13]:ace.jxs[13] +
                         n_photon_reactions].astype(int)

    photons = []
    for i in range(n_photon_reactions):
        # Determine corresponding reaction
        neutron_mt = photon_mts[i] // 1000

        # Restrict to photons that match the requested MT. Note that if the
        # photon is assigned to MT=18 but the file splits fission into
        # MT=19,20,21,38, we assign the photon product to each of the individual
        # reactions
        if neutron_mt == 18:
            if rx.mt not in (18, 19, 20, 21, 38):
                continue
        elif neutron_mt != rx.mt:
            continue

        # Create photon product and assign to reactions
        photon = Product('photon')

        # ==================================================================
        # Photon yield / production cross section

        loca = int(ace.xss[ace.jxs[14] + i])
        idx = ace.jxs[15] + loca - 1
        mftype = int(ace.xss[idx])
        idx += 1

        if mftype in (12, 16):
            # Yield data taken from ENDF File 12 or 6
            mtmult = int(ace.xss[idx])
            assert mtmult == neutron_mt

            # Read photon yield as function of energy
            photon.yield_ = Tabulated1D.from_ace(ace, idx + 1)

        elif mftype == 13:
            # Cross section data from ENDF File 13

            # Energy grid index at which data starts
            threshold_idx = int(ace.xss[idx]) - 1
            n_energy = int(ace.xss[idx + 1])
            energy = ace.xss[ace.jxs[1] + threshold_idx:
                             ace.jxs[1] + threshold_idx + n_energy]

            # Get photon production cross section
            photon_prod_xs = ace.xss[idx + 2:idx + 2 + n_energy]
            neutron_xs = list(rx.xs.values())[0](energy)
            idx = np.where(neutron_xs > 0.)

            # Calculate photon yield
            yield_ = np.zeros_like(photon_prod_xs)
            yield_[idx] = photon_prod_xs[idx] / neutron_xs[idx]
            photon.yield_ = Tabulated1D(energy, yield_)

        else:
            raise ValueError("MFTYPE must be 12, 13, 16. Got {0}".format(
                mftype))

        # ==================================================================
        # Photon energy distribution

        location_start = int(ace.xss[ace.jxs[18] + i])
        distribution = AngleEnergy.from_ace(ace, ace.jxs[19], location_start)
        assert isinstance(distribution, UncorrelatedAngleEnergy)

        # ==================================================================
        # Photon angular distribution
        loc = int(ace.xss[ace.jxs[16] + i])

        if loc == 0:
            # No angular distribution data are given for this reaction,
            # isotropic scattering is asssumed in LAB
            energy = np.array([photon.yield_.x[0], photon.yield_.x[-1]])
            mu_isotropic = Uniform(-1., 1.)
            distribution.angle = AngleDistribution(
                energy, [mu_isotropic, mu_isotropic])
        else:
            distribution.angle = AngleDistribution.from_ace(ace, ace.jxs[17], loc)

        # Add to list of distributions
        photon.distribution.append(distribution)
        photons.append(photon)

    return photons


def _get_photon_products_endf(ev, rx):
    """Generate photon products from an ENDF evaluation

    Parameters
    ----------
    ev : openmc.data.endf.Evaluation
        ENDF evaluation to read from
    rx : openmc.data.Reaction
        Reaction that generates photons

    Returns
    -------
    photons : list of openmc.Products
        Photons produced from reaction with given MT

    """
    products = []

    if (12, rx.mt) in ev.section:
        file_obj = StringIO(ev.section[12, rx.mt])

        items = get_head_record(file_obj)
        option = items[2]

        if option == 1:
            # Multiplicities given
            n_discrete_photon = items[4]
            if n_discrete_photon > 1:
                items, total_yield = get_tab1_record(file_obj)
            for k in range(n_discrete_photon):
                photon = Product('photon')

                # Get photon yield
                items, photon.yield_ = get_tab1_record(file_obj)

                # Get photon energy distribution
                law = items[3]
                dist = UncorrelatedAngleEnergy()
                if law == 1:
                    # TODO: Get file 15 distribution
                    pass
                elif law == 2:
                    energy = items[1]
                    primary_flag = items[2]
                    dist.energy = DiscretePhoton(primary_flag, energy,
                                                 ev.target['mass'])

                photon.distribution.append(dist)
                products.append(photon)

        elif option == 2:
            # Transition probability arrays given
            ppyield = {}
            ppyield['type'] = 'transition'
            ppyield['transition'] = transition = {}

            # Determine whether simple (LG=1) or complex (LG=2) transitions
            lg = items[3]

            # Get transition data
            items, values = get_list_record(file_obj)
            transition['energy_start'] = items[0]
            transition['energies'] = np.array(values[::lg + 1])
            transition['direct_probability'] = np.array(values[1::lg + 1])
            if lg == 2:
                # Complex case
                transition['conditional_probability'] = np.array(
                    values[2::lg + 1])

    elif (13, rx.mt) in ev.section:
        file_obj = StringIO(ev.section[13, rx.mt])

        # Determine option
        items = get_head_record(file_obj)
        n_discrete_photon = items[4]
        if n_discrete_photon > 1:
            items, total_xs = get_tab1_record(file_obj)
        for k in range(n_discrete_photon):
            photon = Product('photon')
            items, xs = get_tab1_record(file_obj)

            # Re-interpolation photon production cross section and neutron cross
            # section to union energy grid
            energy = np.union1d(xs.x, rx.xs['0K'].x)
            photon_prod_xs = xs(energy)
            neutron_xs = rx.xs['0K'](energy)
            idx = np.where(neutron_xs > 0)

            # Calculate yield as ratio
            yield_ = np.zeros_like(energy)
            yield_[idx] = photon_prod_xs[idx] / neutron_xs[idx]
            photon.yield_ = Tabulated1D(energy, yield_)

            # Get photon energy distribution
            law = items[3]
            dist = UncorrelatedAngleEnergy()
            if law == 1:
                # TODO: Get file 15 distribution
                pass
            elif law == 2:
                energy = items[1]
                primary_flag = items[2]
                dist.energy = DiscretePhoton(primary_flag, energy,
                                             ev.target['mass'])

            photon.distribution.append(dist)
            products.append(photon)

    return products


class Reaction(EqualityMixin):
    """A nuclear reaction

    A Reaction object represents a single reaction channel for a nuclide with
    an associated cross section and, if present, a secondary angle and energy
    distribution.

    Parameters
    ----------
    mt : int
        The ENDF MT number for this reaction.

    Attributes
    ----------
    center_of_mass : bool
        Indicates whether scattering kinematics should be performed in the
        center-of-mass or laboratory reference frame.
        grid above the threshold value in barns.
    mt : int
        The ENDF MT number for this reaction.
    q_value : float
        The Q-value of this reaction in MeV or eV, depending on the data source.
    xs : dict of str to openmc.data.Function1D
        Microscopic cross section for this reaction as a function of incident
        energy; these cross sections are provided in a dictionary where the key
        is the temperature of the cross section set.
    products : Iterable of openmc.data.Product
        Reaction products
    derived_products : Iterable of openmc.data.Product
        Derived reaction products. Used for 'total' fission neutron data when
        prompt/delayed data also exists.

    """

    def __init__(self, mt):
        self._center_of_mass = True
        self._q_value = 0.
        self._xs = {}
        self._products = []
        self._derived_products = []

        self.mt = mt

    def __repr__(self):
        if self.mt in REACTION_NAME:
            return "<Reaction: MT={} {}>".format(self.mt, REACTION_NAME[self.mt])
        else:
            return "<Reaction: MT={}>".format(self.mt)

    @property
    def center_of_mass(self):
        return self._center_of_mass

    @property
    def q_value(self):
        return self._q_value

    @property
    def products(self):
        return self._products

    @property
    def derived_products(self):
        return self._derived_products

    @property
    def xs(self):
        return self._xs

    @center_of_mass.setter
    def center_of_mass(self, center_of_mass):
        cv.check_type('center of mass', center_of_mass, (bool, np.bool_))
        self._center_of_mass = center_of_mass

    @q_value.setter
    def q_value(self, q_value):
        cv.check_type('Q value', q_value, Real)
        self._q_value = q_value

    @products.setter
    def products(self, products):
        cv.check_type('reaction products', products, Iterable, Product)
        self._products = products

    @derived_products.setter
    def derived_products(self, derived_products):
        cv.check_type('reaction derived products', derived_products,
                      Iterable, Product)
        self._derived_products = derived_products

    @xs.setter
    def xs(self, xs):
        cv.check_type('reaction cross section dictionary', xs, MutableMapping)
        for key, value in xs.items():
<<<<<<< HEAD
            cv.check_type('reaction cross section temperature', key, string_types)
            cv.check_type('reaction cross section', value, Function1D)
=======
            cv.check_type('reaction cross section temperature', key, basestring)
            cv.check_type('reaction cross section', value, Callable)
>>>>>>> 1008ab8e
        self._xs = xs

    def to_hdf5(self, group):
        """Write reaction to an HDF5 group

        Parameters
        ----------
        group : h5py.Group
            HDF5 group to write to

        """

        group.attrs['mt'] = self.mt
        if self.mt in REACTION_NAME:
            group.attrs['label'] = np.string_(REACTION_NAME[self.mt])
        else:
            group.attrs['label'] = np.string_(self.mt)
        group.attrs['Q_value'] = self.q_value
        group.attrs['center_of_mass'] = 1 if self.center_of_mass else 0
        for T in self.xs:
            Tgroup = group.create_group(T)
            if self.xs[T] is not None:
                dset = Tgroup.create_dataset('xs', data=self.xs[T].y)
                if hasattr(self.xs[T], '_threshold_idx'):
                    threshold_idx = self.xs[T]._threshold_idx + 1
                else:
                    threshold_idx = 1
                dset.attrs['threshold_idx'] = threshold_idx
        for i, p in enumerate(self.products):
            pgroup = group.create_group('product_{}'.format(i))
            p.to_hdf5(pgroup)

    @classmethod
    def from_hdf5(cls, group, energy):
        """Generate reaction from an HDF5 group

        Parameters
        ----------
        group : h5py.Group
            HDF5 group to write to
        energy : dict
            Dictionary whose keys are temperatures (e.g., '300K') and values are
            arrays of energies at which cross sections are tabulated at.

        Returns
        -------
        openmc.data.Reaction
            Reaction data

        """

        mt = group.attrs['mt']
        rx = cls(mt)
        rx.q_value = group.attrs['Q_value']
        rx.center_of_mass = bool(group.attrs['center_of_mass'])

        # Read cross section at each temperature
        for T, Tgroup in group.items():
            if T.endswith('K'):
                if 'xs' in Tgroup:
                    # Make sure temperature has associated energy grid
                    if T not in energy:
                        raise ValueError(
                            'Could not create reaction cross section for MT={} '
                            'at T={} because no corresponding energy grid '
                            'exists.'.format(mt, T))
                    xs = Tgroup['xs'].value
                    threshold_idx = Tgroup['xs'].attrs['threshold_idx'] - 1
                    tabulated_xs = Tabulated1D(energy[T][threshold_idx:], xs)
                    tabulated_xs._threshold_idx = threshold_idx
                    rx.xs[T] = tabulated_xs

        # Determine number of products
        n_product = 0
        for name in group:
            if name.startswith('product_'):
                n_product += 1

        # Read reaction products
        for i in range(n_product):
            pgroup = group['product_{}'.format(i)]
            rx.products.append(Product.from_hdf5(pgroup))

        return rx

    @classmethod
    def from_ace(cls, ace, i_reaction):
        # Get nuclide energy grid
        n_grid = ace.nxs[3]
        grid = ace.xss[ace.jxs[1]:ace.jxs[1] + n_grid]

        # Convert data temperature to a "300.0K" number for indexing
        # temperature data
        strT = str(int(round(ace.temperature / K_BOLTZMANN))) + "K"

        if i_reaction > 0:
            mt = int(ace.xss[ace.jxs[3] + i_reaction - 1])
            rx = cls(mt)

            # Get Q-value of reaction
            rx.q_value = ace.xss[ace.jxs[4] + i_reaction - 1]

            # ==================================================================
            # CROSS SECTION

            # Get locator for cross-section data
            loc = int(ace.xss[ace.jxs[6] + i_reaction - 1])

            # Determine starting index on energy grid
            threshold_idx = int(ace.xss[ace.jxs[7] + loc - 1]) - 1

            # Determine number of energies in reaction
            n_energy = int(ace.xss[ace.jxs[7] + loc])
            energy = grid[threshold_idx:threshold_idx + n_energy]

            # Read reaction cross section
            xs = ace.xss[ace.jxs[7] + loc + 1:ace.jxs[7] + loc + 1 + n_energy]

            # Fix negatives -- known issue for Y89 in JEFF 3.2
            if np.any(xs < 0.0):
                warn("Negative cross sections found for MT={} in {}. Setting "
                     "to zero.".format(rx.mt, ace.name))
                xs[xs < 0.0] = 0.0

            tabulated_xs = Tabulated1D(energy, xs)
            tabulated_xs._threshold_idx = threshold_idx
            rx.xs[strT] = tabulated_xs

            # ==================================================================
            # YIELD AND ANGLE-ENERGY DISTRIBUTION

            # Determine multiplicity
            ty = int(ace.xss[ace.jxs[5] + i_reaction - 1])
            rx.center_of_mass = (ty < 0)
            if i_reaction < ace.nxs[5] + 1:
                if ty != 19:
                    if abs(ty) > 100:
                        # Energy-dependent neutron yield
                        idx = ace.jxs[11] + abs(ty) - 101
                        yield_ = Tabulated1D.from_ace(ace, idx)
                    else:
                        # 0-order polynomial i.e. a constant
                        yield_ = Polynomial((abs(ty),))

                    neutron = Product('neutron')
                    neutron.yield_ = yield_
                    rx.products.append(neutron)
                else:
                    assert mt in (18, 19, 20, 21, 38)
                    rx.products, rx.derived_products = _get_fission_products_ace(ace)

                    for p in rx.products:
                        if p.emission_mode in ('prompt', 'total'):
                            neutron = p
                            break
                    else:
                        raise Exception("Couldn't find prompt/total fission neutron")

                # Determine locator for ith energy distribution
                lnw = int(ace.xss[ace.jxs[10] + i_reaction - 1])
                while lnw > 0:
                    # Applicability of this distribution
                    neutron.applicability.append(Tabulated1D.from_ace(
                        ace, ace.jxs[11] + lnw + 2))

                    # Read energy distribution data
                    neutron.distribution.append(AngleEnergy.from_ace(
                        ace, ace.jxs[11], lnw, rx))

                    lnw = int(ace.xss[ace.jxs[11] + lnw - 1])

        else:
            # Elastic scattering
            mt = 2
            rx = cls(mt)

            # Get elastic cross section values
            elastic_xs = ace.xss[ace.jxs[1] + 3*n_grid:ace.jxs[1] + 4*n_grid]

            # Fix negatives -- known issue for Ti46,49,50 in JEFF 3.2
            if np.any(elastic_xs < 0.0):
                warn("Negative elastic scattering cross section found for {}. "
                     "Setting to zero.".format(ace.name))
                elastic_xs[elastic_xs < 0.0] = 0.0

            tabulated_xs = Tabulated1D(grid, elastic_xs)
            tabulated_xs._threshold_idx = 0
            rx.xs[strT] = tabulated_xs

            # No energy distribution for elastic scattering
            neutron = Product('neutron')
            neutron.distribution.append(UncorrelatedAngleEnergy())
            rx.products.append(neutron)

        # ======================================================================
        # ANGLE DISTRIBUTION (FOR UNCORRELATED)

        if i_reaction < ace.nxs[5] + 1:
            # Check if angular distribution data exist
            loc = int(ace.xss[ace.jxs[8] + i_reaction])
            if loc <= 0:
                # Angular distribution is either given as part of a product
                # angle-energy distribution or is not given at all (in which
                # case isotropic scattering is assumed)
                angle_dist = None
            else:
                angle_dist = AngleDistribution.from_ace(ace, ace.jxs[9], loc)

            # Apply angular distribution to each uncorrelated angle-energy
            # distribution
            if angle_dist is not None:
                for d in neutron.distribution:
                    d.angle = angle_dist

        # ======================================================================
        # PHOTON PRODUCTION

        rx.products += _get_photon_products_ace(ace, rx)

        return rx

    @classmethod
    def from_endf(cls, ev, mt):
        """Generate a reaction from an ENDF evaluation

        Parameters
        ----------
        ev : openmc.data.endf.Evaluation
            ENDF evaluation
        mt : int
            The MT value of the reaction to get angular distributions for

        Returns
        -------
        rx : openmc.data.Reaction
            Reaction data

        """
        rx = Reaction(mt)

        # Integrated cross section
        if (3, mt) in ev.section:
            file_obj = StringIO(ev.section[3, mt])
            get_head_record(file_obj)
            params, rx.xs['0K'] = get_tab1_record(file_obj)
            rx.q_value = params[1]

        # Get fission product yields (nu) as well as delayed neutron energy
        # distributions
        if mt in (18, 19, 20, 21, 38):
            rx.products, rx.derived_products = _get_fission_products_endf(ev)

        if (6, mt) in ev.section:
            # Product angle-energy distribution
            for product in _get_products(ev, mt):
                if mt in (18, 19, 20, 21, 38) and product.particle == 'neutron':
                    rx.products[0].applicability = product.applicability
                    rx.products[0].distribution = product.distribution
                else:
                    rx.products.append(product)

        elif (4, mt) in ev.section or (5, mt) in ev.section:
            # Uncorrelated angle-energy distribution
            neutron = Product('neutron')

            # Note that the energy distribution for MT=455 is read in
            # _get_fission_products_endf rather than here
            if (5, mt) in ev.section:
                file_obj = StringIO(ev.section[5, mt])
                items = get_head_record(file_obj)
                nk = items[4]
                for i in range(nk):
                    params, applicability = get_tab1_record(file_obj)
                    dist = UncorrelatedAngleEnergy()
                    dist.energy = EnergyDistribution.from_endf(file_obj, params)

                    neutron.applicability.append(applicability)
                    neutron.distribution.append(dist)
            elif mt == 2:
                # Elastic scattering -- no energy distribution is given since it
                # can be calulcated analytically
                dist = UncorrelatedAngleEnergy()
                neutron.distribution.append(dist)
            elif mt >= 51 and mt < 91:
                # Level inelastic scattering -- no energy distribution is given
                # since it can be calculated analytically. Here we determine the
                # necessary parameters to create a LevelInelastic object
                dist = UncorrelatedAngleEnergy()

                A = ev.target['mass']
                threshold = (A + 1.)/A*abs(rx.q_value)
                mass_ratio = (A/(A + 1.))**2
                dist.energy = LevelInelastic(threshold, mass_ratio)

                neutron.distribution.append(dist)

            if (4, mt) in ev.section:
                for dist in neutron.distribution:
                    dist.angle = AngleDistribution.from_endf(ev, mt)

            if mt in (18, 19, 20, 21, 38) and (5, mt) in ev.section:
                # For fission reactions,
                rx.products[0].applicability = neutron.applicability
                rx.products[0].distribution = neutron.distribution
            else:
                rx.products.append(neutron)

        if (12, mt) in ev.section or (13, mt) in ev.section:
            rx.products += _get_photon_products_endf(ev, rx)

        return rx<|MERGE_RESOLUTION|>--- conflicted
+++ resolved
@@ -770,13 +770,8 @@
     def xs(self, xs):
         cv.check_type('reaction cross section dictionary', xs, MutableMapping)
         for key, value in xs.items():
-<<<<<<< HEAD
             cv.check_type('reaction cross section temperature', key, string_types)
-            cv.check_type('reaction cross section', value, Function1D)
-=======
-            cv.check_type('reaction cross section temperature', key, basestring)
             cv.check_type('reaction cross section', value, Callable)
->>>>>>> 1008ab8e
         self._xs = xs
 
     def to_hdf5(self, group):
